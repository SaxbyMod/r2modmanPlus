--- conflicted
+++ resolved
@@ -16,12 +16,9 @@
 export default class GameRunnerProviderImpl extends GameRunnerProvider {
 
     async getGameArguments(game: Game, profile: Profile): Promise<string | R2Error> {
-<<<<<<< HEAD
-        return `Z:${await FsProvider.instance.realpath(path.join(profile.getPathOfProfile(), "BepInEx", "core", "BepInEx.Preloader.dll"))}`;
-=======
         try {
             const isProton = await (GameDirectoryResolverProvider.instance as LinuxGameDirectoryResolver).isProtonGame(game);
-            const corePath = await FsProvider.instance.realpath(path.join(Profile.getActiveProfile().getPathOfProfile(), "BepInEx", "core"));
+            const corePath = await FsProvider.instance.realpath(path.join(profile.getPathOfProfile(), "BepInEx", "core"));
             const preloaderPath = path.join(corePath,
                 (await FsProvider.instance.readdir(corePath))
                     .filter((x: string) => ["BepInEx.Preloader.dll", "BepInEx.IL2CPP.dll"].includes(x))[0]);
@@ -30,7 +27,6 @@
             const err: Error = e;
             return new R2Error("Failed to find preloader dll", err.message, "BepInEx may not installed correctly. Further help may be required.");
         }
->>>>>>> bd4c8c00
     }
 
     public async startModded(game: Game, profile: Profile): Promise<void | R2Error> {
@@ -48,27 +44,13 @@
 
             try {
                 for (const shFile of shFiles) {
-<<<<<<< HEAD
-                    await FsProvider.instance.chmod(shFile, 0o755);
-=======
                     console.log("SH:", shFile);
                     await FsProvider.instance.chmod(await FsProvider.instance.realpath(path.join(Profile.getActiveProfile().getPathOfProfile(), shFile)), 0o755);
->>>>>>> bd4c8c00
                 }
             } catch (e) {
                 const err: Error = e;
                 return new R2Error("Failed to make sh file executable", err.message, "You may need to run the manager with elevated privileges.");
             }
-<<<<<<< HEAD
-            extraArguments = `--r2profile "${Profile.getActiveProfile().getProfileName()}" --doorstop-dll-search-override "${path.join(Profile.getActiveProfile().getProfileName(), "unstripped_corlib")}"`;
-        }
-
-        const doorstopTarget = (isProton ? 'Z:' : '') +
-            await FsProvider.instance.realpath(path.join(profile.getPathOfProfile(), "BepInEx", "core", "BepInEx.Preloader.dll"));
-
-
-        return this.start(game, `--doorstop-enable true --doorstop-target "${doorstopTarget}" ${extraArguments}`);
-=======
             extraArguments = `--r2profile "${Profile.getActiveProfile().getProfileName()}" --doorstop-dll-search-override "${await FsProvider.instance.realpath(path.join(Profile.getActiveProfile().getPathOfProfile(), "unstripped_corlib"))}"`;
         }
 
@@ -78,7 +60,6 @@
         }
 
         return this.start(game, `${target} ${extraArguments}`);
->>>>>>> bd4c8c00
     }
 
     public startVanilla(game: Game): Promise<void | R2Error> {
