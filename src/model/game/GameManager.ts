import Game from '../../model/game/Game';
import StorePlatformMetadata from '../../model/game/StorePlatformMetadata';
import { StorePlatform } from '../../model/game/StorePlatform';
import { GameSelectionDisplayMode } from '../../model/game/GameSelectionDisplayMode';
import { GameInstanceType } from '../../model/game/GameInstanceType';
import { PackageLoader } from '../../model/installing/PackageLoader';
import PathResolver from '../../r2mm/manager/PathResolver';
import FileUtils from '../../utils/FileUtils';
import * as path from 'path';


const EXCLUSIONS = 'https://raw.githubusercontent.com/ebkr/r2modmanPlus/master/modExclusions.md';

export default class GameManager {

    private static _activeGame: Game;

    private static _gameList = [
        new Game('Risk of Rain 2', 'RiskOfRain2', 'RiskOfRain2',
            'Risk of Rain 2', ['Risk of Rain 2.exe'], 'Risk of Rain 2_Data',
            'https://thunderstore.io/api/v1/package/', EXCLUSIONS,
            [
                new StorePlatformMetadata(StorePlatform.STEAM, "632360"),
                new StorePlatformMetadata(StorePlatform.EPIC_GAMES_STORE, "4b3dcc5723454a47a9112d8fe8fd5f5c"),
            ], "RiskOfRain2.jpg",
            GameSelectionDisplayMode.VISIBLE, GameInstanceType.GAME, PackageLoader.BEPINEX, ["ROR2"]),

        new Game('Thunderstore Dev', 'ThunderstoreDev', 'ThunderstoreBeta',
            'Risk of Rain 2', ['Risk of Rain 2.exe'], 'Risk of Rain 2_Data',
            'https://thunderstore.dev/api/v1/package/', EXCLUSIONS,
            [new StorePlatformMetadata(StorePlatform.STEAM, "632360")], "ThunderstoreBeta.jpg",
            GameSelectionDisplayMode.HIDDEN, GameInstanceType.GAME, PackageLoader.BEPINEX, ["TS Dev"]),

        new Game('Risk of Rain 2 Dedicated Server', 'RiskOfRain2', 'RiskOfRain2Server',
            'Risk of Rain 2 Dedicated Server', ['Risk of Rain 2.exe'], 'Risk of Rain 2_Data',
            'https://thunderstore.io/api/v1/package/', EXCLUSIONS,
            [new StorePlatformMetadata(StorePlatform.STEAM, "1180760")], "RiskOfRain2.jpg",
            GameSelectionDisplayMode.VISIBLE, GameInstanceType.SERVER, PackageLoader.BEPINEX, ["ROR2"]),

        new Game('Dyson Sphere Program', 'DysonSphereProgram', 'DysonSphereProgram',
            'Dyson Sphere Program', ['DSPGAME.exe'], 'DSPGAME_Data',
            'https://dsp.thunderstore.io/api/v1/package/', EXCLUSIONS,
            [
                new StorePlatformMetadata(StorePlatform.STEAM, "1366540"),
                new StorePlatformMetadata(StorePlatform.XBOX_GAME_PASS, "GameraGame.DysonSphereProgram")
            ], "DysonSphereProgram.jpg", GameSelectionDisplayMode.VISIBLE, GameInstanceType.GAME, PackageLoader.BEPINEX, ["DSP"]),

        new Game('Valheim', 'Valheim', 'Valheim',
            'Valheim', ['valheim.exe', 'valheim.x86_64'], 'valheim_Data',
            'https://valheim.thunderstore.io/api/v1/package/', EXCLUSIONS,
            [
                new StorePlatformMetadata(StorePlatform.STEAM, "892970"),
                new StorePlatformMetadata(StorePlatform.XBOX_GAME_PASS, "CoffeeStainStudios.Valheim")
            ], "Valheim.jpg", GameSelectionDisplayMode.VISIBLE, GameInstanceType.GAME, PackageLoader.BEPINEX),

        new Game('Valheim Dedicated Server', 'Valheim', 'ValheimServer',
            'Valheim dedicated server', ['valheim_server.exe', 'valheim_server.x86_64'], 'valheim_server_Data',
            'https://valheim.thunderstore.io/api/v1/package/', EXCLUSIONS,
            [
                new StorePlatformMetadata(StorePlatform.STEAM, "896660")
            ], "Valheim.jpg", GameSelectionDisplayMode.VISIBLE, GameInstanceType.SERVER, PackageLoader.BEPINEX),

        new Game('GTFO', 'GTFO', 'GTFO',
            'GTFO', ['GTFO.exe'], 'GTFO_Data',
            'https://gtfo.thunderstore.io/api/v1/package/', EXCLUSIONS,
            [new StorePlatformMetadata(StorePlatform.STEAM, "493520")], "GTFO.jpg",
            GameSelectionDisplayMode.VISIBLE, GameInstanceType.GAME, PackageLoader.BEPINEX),

        new Game('Outward', 'Outward', 'Outward',
            'Outward', ['Outward.exe'], 'Outward_Data',
            'https://outward.thunderstore.io/api/v1/package/', EXCLUSIONS,
            [
                new StorePlatformMetadata(StorePlatform.STEAM, "794260"),
                new StorePlatformMetadata(StorePlatform.EPIC_GAMES_STORE, "Viola"),
                new StorePlatformMetadata(StorePlatform.OTHER)
            ], "Outward.jpg", GameSelectionDisplayMode.VISIBLE, GameInstanceType.GAME, PackageLoader.BEPINEX),

        new Game('Outward Definitive', 'OutwardDe', 'OutwardDe',
            'Outward/Outward_Defed', ['Outward Definitive Edition.exe'], 'Outward Definitive Edition_Data',
            'https://outward.thunderstore.io/api/v1/package/', EXCLUSIONS,
            [
                new StorePlatformMetadata(StorePlatform.STEAM, "1758860"),
                new StorePlatformMetadata(StorePlatform.EPIC_GAMES_STORE, "f07a51af8ac845ea96f792fb485e04a3"),
                new StorePlatformMetadata(StorePlatform.OTHER)
            ], "OutwardDe.jpg", GameSelectionDisplayMode.VISIBLE, GameInstanceType.GAME, PackageLoader.BEPINEX),

        new Game('TaleSpire', 'TaleSpire', 'TaleSpire',
            'TaleSpire', ['TaleSpire.exe'], 'TaleSpire_Data',
            'https://talespire.thunderstore.io/api/v1/package/', EXCLUSIONS,
            [new StorePlatformMetadata(StorePlatform.STEAM, "720620")], "TaleSpire.jpg",
            GameSelectionDisplayMode.VISIBLE, GameInstanceType.GAME, PackageLoader.BEPINEX, ["TS"]),

        new Game("H3VR", "H3VR", "H3VR",
            "H3VR", ["h3vr.exe"], "h3vr_Data",
            "https://h3vr.thunderstore.io/api/v1/package/", EXCLUSIONS,
            [new StorePlatformMetadata(StorePlatform.STEAM, "450540")], "H3VR.png",
            GameSelectionDisplayMode.VISIBLE, GameInstanceType.GAME, PackageLoader.BEPINEX, ["Hot Dogs, Horseshoes & Hand Grenades", "Hot Dogs, Horseshoes and Hand Grenades"]),

        new Game("ROUNDS", "ROUNDS", "ROUNDS",
            "ROUNDS", ["Rounds.exe"], "Rounds_Data",
            "https://rounds.thunderstore.io/api/v1/package/", EXCLUSIONS,
            [new StorePlatformMetadata(StorePlatform.STEAM, "1557740")], "ROUNDS.png",
            GameSelectionDisplayMode.VISIBLE, GameInstanceType.GAME, PackageLoader.BEPINEX),

        new Game("Mechanica", "Mechanica", "Mechanica",
            "Mechanica", ["Mechanica.exe"], "Mechanica_Data",
            "https://mechanica.thunderstore.io/api/v1/package/", EXCLUSIONS,
            [new StorePlatformMetadata(StorePlatform.STEAM, "1226990")], "Mechanica.jpg",
            GameSelectionDisplayMode.VISIBLE, GameInstanceType.GAME, PackageLoader.BEPINEX),

        new Game("Muck", "Muck", "Muck",
            "Muck", ["Muck.exe", "Muck.x86_64"], "Muck_Data",
            "https://muck.thunderstore.io/api/v1/package/", EXCLUSIONS,
            [new StorePlatformMetadata(StorePlatform.STEAM, "1625450")], "Muck.png",
            GameSelectionDisplayMode.VISIBLE, GameInstanceType.GAME, PackageLoader.BEPINEX),

        new Game("BONEWORKS", "BONEWORKS", "BONEWORKS",
            path.join("BONEWORKS", "BONEWORKS"), ["BONEWORKS.exe", "Boneworks_Oculus_Windows64.exe"], "BONEWORKS_Data",
            "https://boneworks.thunderstore.io/api/v1/package/", EXCLUSIONS,
            [new StorePlatformMetadata(StorePlatform.STEAM, "823500"), new StorePlatformMetadata(StorePlatform.OCULUS_STORE)], "BONEWORKS.jpg",
            GameSelectionDisplayMode.VISIBLE, GameInstanceType.GAME, PackageLoader.MELON_LOADER, ["BW"]),

        new Game("Lethal League Blaze", "LethalLeagueBlaze", "LethalLeagueBlaze",
            "LLBlaze", ["LLBlaze.exe", "LLBlaze.x86_64", "LLBlaze.x86", "LLBlaze.app"], "LLBlaze_Data",
            "https://lethal-league-blaze.thunderstore.io/api/v1/package/", EXCLUSIONS,
            [new StorePlatformMetadata(StorePlatform.STEAM, "553310")], "LethalLeagueBlaze.png",
            GameSelectionDisplayMode.VISIBLE, GameInstanceType.GAME, PackageLoader.BEPINEX, ["LLB"]),

        new Game("Timberborn", "Timberborn", "Timberborn",
            "Timberborn", ["Timberborn.exe"], "Timberborn_Data",
            "https://timberborn.thunderstore.io/api/v1/package/", EXCLUSIONS,
            [new StorePlatformMetadata(StorePlatform.STEAM, "1062090"), new StorePlatformMetadata(StorePlatform.EPIC_GAMES_STORE, "972a4ca2631e43b4ba7bc3b7586ad8c4"), new StorePlatformMetadata(StorePlatform.OTHER)], "Timberborn.jpg",
            GameSelectionDisplayMode.VISIBLE, GameInstanceType.GAME, PackageLoader.BEPINEX, ["TB"]),

        new Game("TABS", "TABS", "TotallyAccurateBattleSimulator",
            "Totally Accurate Battle Simulator", ["TotallyAccurateBattleSimulator.exe"], "TotallyAccurateBattleSimulator_Data",
            "https://totally-accurate-battle-simulator.thunderstore.io/api/v1/package/", EXCLUSIONS,
            [
                new StorePlatformMetadata(StorePlatform.STEAM, "508440"),
                new StorePlatformMetadata(StorePlatform.EPIC_GAMES_STORE, "Driftfish"),
                new StorePlatformMetadata(StorePlatform.XBOX_GAME_PASS, "LandfallGames.TotallyAccurateBattleSimulator")
            ], "TotallyAccurateBattleSimulator.jpg",
            GameSelectionDisplayMode.VISIBLE, GameInstanceType.GAME, PackageLoader.BEPINEX, ["Totally Accurate Battle Simulator"]),

        new Game("Nickelodeon All‑Star Brawl", "NASB", "NASB",
            "Nickelodeon All-Star Brawl", ["Nickelodeon All-Star Brawl.exe"], "Nickelodeon All-Star Brawl_Data",
            "https://nasb.thunderstore.io/api/v1/package/", EXCLUSIONS,
            [new StorePlatformMetadata(StorePlatform.STEAM, "1414850")], "NASB.jpg",
            GameSelectionDisplayMode.VISIBLE, GameInstanceType.GAME, PackageLoader.BEPINEX, ["Nickelodeon All-Star Brawl", "NASB"]),

        new Game("Inscryption", "Inscryption", "Inscryption",
            "Inscryption", ["Inscryption.exe"], "Inscryption_Data",
            "https://inscryption.thunderstore.io/api/v1/package/", EXCLUSIONS,
            [new StorePlatformMetadata(StorePlatform.STEAM, "1092790"), new StorePlatformMetadata(StorePlatform.OTHER)], "Inscryption.png",
            GameSelectionDisplayMode.VISIBLE, GameInstanceType.GAME, PackageLoader.BEPINEX),

        new Game("Starsand", "Starsand", "Starsand",
            "Starsand", ["Starsand.exe"], "Starsand_Data",
            "https://starsand.thunderstore.io/api/v1/package/", EXCLUSIONS,
            [new StorePlatformMetadata(StorePlatform.STEAM, "1380220"), new StorePlatformMetadata(StorePlatform.EPIC_GAMES_STORE, "a774278c0813447c96a76b053cbf73ff")], "Starsand.png",
            GameSelectionDisplayMode.VISIBLE, GameInstanceType.GAME, PackageLoader.BEPINEX),

        new Game('Cats are Liquid - A Better Place', 'CatsAreLiquidABP', 'CatsAreLiquidABP',
            'Cats are Liquid - A Better Place', ['CaL-ABP-Windows.exe', "CaL-ABP-Linux.x86_64", 'CaL-ABP-macOS.app'], 'CaL-ABP-Windows_Data',
            'https://cats-are-liquid.thunderstore.io/api/v1/package/', EXCLUSIONS,
            [
                new StorePlatformMetadata(StorePlatform.STEAM, "1188080"),
                new StorePlatformMetadata(StorePlatform.OTHER)
            ], "CatsAreLiquidABP.jpg", GameSelectionDisplayMode.VISIBLE, GameInstanceType.GAME, PackageLoader.BEPINEX,
            ['calabp', 'cal', 'abp']),


        new Game('Potion Craft', 'PotionCraft', 'PotionCraft',
            'Potion Craft', ['Potion Craft.exe'], 'Potion Craft_Data',
            'https://potion-craft.thunderstore.io/api/v1/package/', EXCLUSIONS,
            [new StorePlatformMetadata(StorePlatform.STEAM, "1210320")], 'PotionCraft.jpg',
            GameSelectionDisplayMode.VISIBLE, GameInstanceType.GAME, PackageLoader.BEPINEX,
            ['pc']),

        new Game('Nearly Dead', 'NearlyDead', 'NearlyDead',
            'Nearly Dead', ['Nearly Dead.exe'], 'Nearly Dead_Data',
            'https://nearly-dead.thunderstore.io/api/v1/package/', EXCLUSIONS,
            [new StorePlatformMetadata(StorePlatform.STEAM, "1268900")], 'NearlyDead.png',
            GameSelectionDisplayMode.VISIBLE, GameInstanceType.GAME, PackageLoader.BEPINEX,
            ['nd']),

        new Game('AGAINST', 'AGAINST', 'AGAINST',
            'AGAINST_steam', ['AGAINST.exe'], "AGAINST_Data",
            'https://against.thunderstore.io/api/v1/package/', EXCLUSIONS,
            [new StorePlatformMetadata(StorePlatform.STEAM, "1584840")], "AGAINST.jpg",
            GameSelectionDisplayMode.VISIBLE, GameInstanceType.GAME, PackageLoader.BEPINEX, []),

        new Game('Rogue Tower', 'RogueTower', 'RogueTower',
            'Rogue Tower', ['Rogue Tower.exe'], "Rogue Tower_Data",
            'https://rogue-tower.thunderstore.io/api/v1/package/', EXCLUSIONS,
            [new StorePlatformMetadata(StorePlatform.STEAM, "1843760")], "RogueTower.jpg",
            GameSelectionDisplayMode.VISIBLE, GameInstanceType.GAME, PackageLoader.BEPINEX, ['rt']),

        new Game('House of the Dying Sun', 'HOTDS', 'HOTDS',
            'DyingSun', ['dyingsun.exe'], 'dyingsun_Data',
            'https://hotds.thunderstore.io/api/v1/package/', EXCLUSIONS,
            [new StorePlatformMetadata(StorePlatform.STEAM, '283160')], "HOTDS.jpg",
            GameSelectionDisplayMode.VISIBLE, GameInstanceType.GAME, PackageLoader.BEPINEX, ['hotds']),

        new Game('For The King', 'ForTheKing', 'ForTheKing',
            'For The King', ['FTK.exe'], 'FTK_Data',
            'https://for-the-king.thunderstore.io/api/v1/package/', EXCLUSIONS,
            [new StorePlatformMetadata(StorePlatform.STEAM, "527230"), new StorePlatformMetadata(StorePlatform.EPIC_GAMES_STORE, "Discus")], "ForTheKing.png",
            GameSelectionDisplayMode.VISIBLE, GameInstanceType.GAME, PackageLoader.BEPINEX, ["ftk"]),

        new Game('Subnautica', 'Subnautica', 'Subnautica',
            'Subnautica', ['Subnautica.exe'], 'Subnautica_Data',
            'https://subnautica.thunderstore.io/api/v1/package/', EXCLUSIONS,
            [
                new StorePlatformMetadata(StorePlatform.STEAM, "264710"),
                new StorePlatformMetadata(StorePlatform.EPIC_GAMES_STORE, "Jaguar"),
                new StorePlatformMetadata(StorePlatform.XBOX_GAME_PASS, "UnknownWorldsEntertainmen.GAMEPREVIEWSubnautica"),
            ], "Subnautica.png", GameSelectionDisplayMode.VISIBLE, GameInstanceType.GAME, PackageLoader.BEPINEX, []),

        new Game('Subnautica: Below Zero', 'SubnauticaBZ', 'SubnauticaBZ',
            'SubnauticaZero', ['SubnauticaZero.exe'], 'SubnauticaZero_Data',
            'https://belowzero.thunderstore.io/api/v1/package/', EXCLUSIONS,
            [
                new StorePlatformMetadata(StorePlatform.STEAM, '848450'),
                new StorePlatformMetadata(StorePlatform.XBOX_GAME_PASS, "UnknownWorldsEntertainmen.SubnauticaBelowZero"),
            ], 'SubnauticaBelowZero.png', GameSelectionDisplayMode.VISIBLE, GameInstanceType.GAME, PackageLoader.BEPINEX, ["bz", "sbz", "s:bz"]),

        new Game("Core Keeper", "CoreKeeper", "CoreKeeper",
            "Core Keeper", ["CoreKeeper.exe"], "CoreKeeper_Data",
            'https://core-keeper.thunderstore.io/api/v1/package/', EXCLUSIONS,
            [new StorePlatformMetadata(StorePlatform.STEAM, "1621690")], "CoreKeeper.jpg",
            GameSelectionDisplayMode.VISIBLE, GameInstanceType.GAME, PackageLoader.BEPINEX, ["ck"]),

        new Game("Titanfall 2", "Titanfall2", "Titanfall2",
            "Titanfall2", ["NorthstarLauncher.exe", "Titanfall2.exe"], "",
            'https://northstar.thunderstore.io/api/v1/package/', EXCLUSIONS,
            [new StorePlatformMetadata(StorePlatform.STEAM_DIRECT, "1237970"), new StorePlatformMetadata(StorePlatform.ORIGIN, "")], "Titanfall2.jpg",
            GameSelectionDisplayMode.VISIBLE, GameInstanceType.GAME, PackageLoader.NORTHSTAR, ["northstar", "ns", "tf2", "tf|2"]),

        new Game("Peglin", "Peglin", "Peglin",
            "Peglin", ["Peglin.exe"], "Peglin_Data",
            "https://thunderstore.io/c/peglin/api/v1/package/", EXCLUSIONS,
            [new StorePlatformMetadata(StorePlatform.STEAM, "1296610"), new StorePlatformMetadata(StorePlatform.OTHER)], "Peglin.jpg",
            GameSelectionDisplayMode.VISIBLE, GameInstanceType.GAME, PackageLoader.BEPINEX, []),

        new Game("V Rising", "VRising", "VRising",
            "VRising", ["VRising.exe"], "VRising_Data",
            "https://thunderstore.io/c/v-rising/api/v1/package/", EXCLUSIONS,
            [new StorePlatformMetadata(StorePlatform.STEAM, "1604030")], "VRising.jpg",
            GameSelectionDisplayMode.VISIBLE, GameInstanceType.GAME, PackageLoader.BEPINEX, ["vrising"]),

        new Game("Hard Bullet", "HardBullet", "HardBullet",
            "Hard Bullet", ["Hard Bullet.exe"], "Hard Bullet_Data",
            "https://thunderstore.io/c/hard-bullet/api/v1/package/", EXCLUSIONS,
            [new StorePlatformMetadata(StorePlatform.STEAM, "1294760")], "HardBullet.jpg",
            GameSelectionDisplayMode.VISIBLE, GameInstanceType.GAME, PackageLoader.MELON_LOADER, ["hb"]),

        new Game("20 Minutes Till Dawn", "20MinutesTillDawn", "20MinutesTillDawn",
            "20MinuteTillDawn", ["MinutesTillDawn.exe"], "MinutesTillDawn_Data",
            "https://thunderstore.io/c/20-minutes-till-dawn/api/v1/package/", EXCLUSIONS,
            [
                new StorePlatformMetadata(StorePlatform.STEAM, "1966900"),
                new StorePlatformMetadata(StorePlatform.EPIC_GAMES_STORE, "4656facc740742a39e265b026e13d075")
            ], "20MinutesTillDawn.jpg",
            GameSelectionDisplayMode.VISIBLE, GameInstanceType.GAME, PackageLoader.BEPINEX, ["mtd", "20mtd"]),

        new Game("Green Hell VR", "GreenHellVR", "GreenHellVR",
            "Green Hell VR", ["GHVR.exe"], "GHVR_Data",
            "https://thunderstore.io/c/green-hell-vr/api/v1/package/", EXCLUSIONS,
            [new StorePlatformMetadata(StorePlatform.STEAM, "1782330"), new StorePlatformMetadata(StorePlatform.OCULUS_STORE)], "GreenHellVR.jpg",
            GameSelectionDisplayMode.VISIBLE, GameInstanceType.GAME, PackageLoader.BEPINEX, ["ghvr"]),

        new Game("VTOL VR", "VTOL_VR", "VTOL_VR",
            "VTOL VR", ["VTOLVR.exe"], "VTOLVR_Data",
            "https://thunderstore.io/c/vtol-vr/api/v1/package/", EXCLUSIONS,
            [new StorePlatformMetadata(StorePlatform.STEAM, "667970")], "VtolVR.jpg",
            GameSelectionDisplayMode.VISIBLE, GameInstanceType.GAME, PackageLoader.BEPINEX, []),

        new Game("Backpack Hero", "BackpackHero", "BackpackHero",
            "Backpack Hero", ["Backpack Hero.exe", "linux.x86_64"], "Backpack Hero_Data",
            "https://thunderstore.io/c/backpack-hero/api/v1/package/", EXCLUSIONS,
            [new StorePlatformMetadata(StorePlatform.STEAM, "1970580")], "BackpackHero.jpg",
            GameSelectionDisplayMode.VISIBLE, GameInstanceType.GAME, PackageLoader.MELON_LOADER, ["bh", "farlands"]),

        new Game("Stacklands", "Stacklands", "Stacklands",
            "Stacklands", ["Stacklands.exe"], "Stacklands_Data",
            "https://thunderstore.io/c/stacklands/api/v1/package/", EXCLUSIONS,
            [new StorePlatformMetadata(StorePlatform.STEAM, "1948280")], "Stacklands.jpg",
            GameSelectionDisplayMode.VISIBLE, GameInstanceType.GAME, PackageLoader.BEPINEX, []),

        new Game("Enter the Gungeon", "ETG", "EnterTheGungeon",
            "Enter the Gungeon", ["EtG.exe"], "EtG_Data",
            "https://thunderstore.io/c/enter-the-gungeon/api/v1/package/", EXCLUSIONS,
            [new StorePlatformMetadata(StorePlatform.STEAM, "311690"), new StorePlatformMetadata(StorePlatform.EPIC_GAMES_STORE, "Garlic"), new StorePlatformMetadata(StorePlatform.OTHER)], "EnterTheGungeon.jpg",
            GameSelectionDisplayMode.VISIBLE, GameInstanceType.GAME, PackageLoader.BEPINEX, ["etg"]),

        new Game("Ravenfield", "Ravenfield", "Ravenfield",
            "Ravenfield", ["ravenfield.exe"], "ravenfield_Data",
            "https://thunderstore.io/c/ravenfield/api/v1/package/", EXCLUSIONS,
            [new StorePlatformMetadata(StorePlatform.STEAM, "636480")], "Ravenfield.jpg",
            GameSelectionDisplayMode.VISIBLE, GameInstanceType.GAME, PackageLoader.BEPINEX, ["rf"]),

        new Game("Aloft", "Aloft", "Aloft",
            "Aloft Demo", ["Aloft.exe"], "Aloft_Data",
            "https://thunderstore.io/c/aloft/api/v1/package/", EXCLUSIONS,
            [new StorePlatformMetadata(StorePlatform.STEAM, "2051980")], "Aloft.jpg",
            GameSelectionDisplayMode.VISIBLE, GameInstanceType.GAME, PackageLoader.BEPINEX, []),

        new Game("Cult of the Lamb", "COTL", "COTL",
            "Cult of the Lamb", ["Cult Of The Lamb.exe"], "Cult Of The Lamb_Data",
            "https://thunderstore.io/c/cult-of-the-lamb/api/v1/package/", EXCLUSIONS,
            [
                new StorePlatformMetadata(StorePlatform.STEAM, "1313140"),
                new StorePlatformMetadata(StorePlatform.OTHER)
            ], "Cotl.jpg", GameSelectionDisplayMode.VISIBLE, GameInstanceType.GAME, PackageLoader.BEPINEX, ["cotl"]),

        new Game("Chrono Ark", "ChronoArk", "ChronoArk",
            path.join("Chrono Ark", "x64", "Master"), ["ChronoArk.exe"], "ChronoArk_Data",
            "https://thunderstore.io/c/chrono-ark/api/v1/package/", EXCLUSIONS,
            [new StorePlatformMetadata(StorePlatform.STEAM, "1188930")], "ChronoArk.jpg",
            GameSelectionDisplayMode.VISIBLE, GameInstanceType.GAME, PackageLoader.BEPINEX, []),

        new Game("BONELAB", "BONELAB", "BONELAB",
            "BONELAB", ["BONELAB_Steam_Windows64.exe", "BONELAB_Oculus_Windows64.exe"], "BONELAB_Steam_Windows64",
            "https://thunderstore.io/c/bonelab/api/v1/package/", EXCLUSIONS,
            [new StorePlatformMetadata(StorePlatform.STEAM, "1592190"), new StorePlatformMetadata(StorePlatform.OCULUS_STORE)], "BONELAB.jpg",
            GameSelectionDisplayMode.VISIBLE, GameInstanceType.GAME, PackageLoader.MELON_LOADER, ["BL"]),

        new Game("Trombone Champ", "TromboneChamp", "TromboneChamp",
            "TromboneChamp", ["TromboneChamp.exe"], "TromboneChamp_Data",
            "https://thunderstore.io/c/trombone-champ/api/v1/package/", EXCLUSIONS,
            [new StorePlatformMetadata(StorePlatform.STEAM, "1059990")], "TromboneChamp.jpg",
            GameSelectionDisplayMode.VISIBLE, GameInstanceType.GAME, PackageLoader.BEPINEX, ["tc"]),

        new Game("Rogue : Genesia", "RogueGenesia", "RogueGenesia",
            "Rogue Genesia", ["Rogue Genesia.exe"], "Rogue Genesia_Data",
            "https://thunderstore.io/c/rogue-genesia/api/v1/package/", EXCLUSIONS,
            [new StorePlatformMetadata(StorePlatform.STEAM, "2067920")], "RogueGenesia.jpg",
            GameSelectionDisplayMode.VISIBLE, GameInstanceType.GAME, PackageLoader.BEPINEX, ["rg"]),

        new Game("Across the Obelisk", "AcrossTheObelisk", "AcrossTheObelisk",
            "Across the Obelisk", ["AcrossTheObelisk.exe"], "AcrossTheObelisk_Data",
            "https://thunderstore.io/c/across-the-obelisk/api/v1/package/", EXCLUSIONS,
            [new StorePlatformMetadata(StorePlatform.STEAM, "1385380")], "AcrossTheObelisk.jpg",
            GameSelectionDisplayMode.VISIBLE, GameInstanceType.GAME, PackageLoader.BEPINEX, ["ato", "ao"]),

        new Game("ULTRAKILL", "ULTRAKILL", "ULTRAKILL",
            "ULTRAKILL", ["ULTRAKILL.exe"], "ULTRAKILL_Data",
            "https://thunderstore.io/c/ultrakill/api/v1/package/", EXCLUSIONS,
            [new StorePlatformMetadata(StorePlatform.STEAM, "1229490")], "ULTRAKILL.jpg",
            GameSelectionDisplayMode.VISIBLE, GameInstanceType.GAME, PackageLoader.BEPINEX, ["uk"]),

        new Game("Ultimate Chicken Horse", "UltimateChickenHorse", "UltimateChickenHorse",
            "Ultimate Chicken Horse", ["UltimateChickenHorse.exe"], "UltimateChickenHorse_Data",
            "https://thunderstore.io/c/ultimate-chicken-horse/api/v1/package/", EXCLUSIONS,
            [new StorePlatformMetadata(StorePlatform.STEAM, "386940")], "ultimate-chicken-horse.jpg",
            GameSelectionDisplayMode.VISIBLE, GameInstanceType.GAME, PackageLoader.BEPINEX, ["uch"]),

        new Game("Atrio: The Dark Wild", "AtrioTheDarkWild", "AtrioTheDarkWild",
            "Atrio The Dark Wild", ["Atrio.exe"], "Atrio_Data",
            "https://thunderstore.io/c/atrio-the-dark-wild/api/v1/package/", EXCLUSIONS,
            [new StorePlatformMetadata(StorePlatform.STEAM, "1125390")], "atrio-the-dark-wild.jpg",
            GameSelectionDisplayMode.VISIBLE, GameInstanceType.GAME, PackageLoader.BEPINEX, ["adw"]),

        new Game("Brotato", "Brotato", "Brotato",
            "Brotato", ["Brotato.exe"], "",
            "https://thunderstore.io/c/brotato/api/v1/package/", EXCLUSIONS,
            [new StorePlatformMetadata(StorePlatform.STEAM, "1942280")], "brotato.jpg",
            GameSelectionDisplayMode.VISIBLE, GameInstanceType.GAME, PackageLoader.GODOT_ML, []),

        new Game("Ancient Dungeon VR", "AncientDungeonVR", "AncientDungeonVR",
            "Ancient Dungeon VR", ["Ancient_Dungeon.exe"], "Ancient_Dungeon_Data",
            "https://thunderstore.io/c/ancient-dungeon-vr/api/v1/package/", EXCLUSIONS,
            [new StorePlatformMetadata(StorePlatform.STEAM, "1125240"), new StorePlatformMetadata(StorePlatform.OCULUS_STORE)], "ancient-dungeon-vr.png",
            GameSelectionDisplayMode.VISIBLE, GameInstanceType.GAME, PackageLoader.ANCIENT_DUNGEON_VR, ["adv"]),

        new Game("RUMBLE", "RUMBLE", "RUMBLE",
            "RUMBLE", ["RUMBLE.exe"], "RUMBLE_Data",
            "https://thunderstore.io/c/rumble/api/v1/package/", EXCLUSIONS,
            [new StorePlatformMetadata(StorePlatform.STEAM, "890550")], "RUMBLE.png",
            GameSelectionDisplayMode.VISIBLE, GameInstanceType.GAME, PackageLoader.MELON_LOADER, []),

        new Game("Dome Keeper", "DomeKeeper", "DomeKeeper",
            "Dome Keeper", ["domekeeper.exe"], "",
            "https://thunderstore.io/c/dome-keeper/api/v1/package/", EXCLUSIONS,
            [new StorePlatformMetadata(StorePlatform.STEAM, "1637320")], "dome-keeper.jpg",
            GameSelectionDisplayMode.VISIBLE, GameInstanceType.GAME, PackageLoader.GODOT_ML, ["dk"]),

        new Game("Skul: The Hero Slayer", "SkulTheHeroSlayer", "SkulTheHeroSlayer",
            "Skul", ["Skul.exe"], "Skul_Data",
            "https://thunderstore.io/c/skul-the-hero-slayer/api/v1/package/", EXCLUSIONS,
            [new StorePlatformMetadata(StorePlatform.STEAM, "1147560")], "skul-the-hero-slayer.jpg",
            GameSelectionDisplayMode.VISIBLE, GameInstanceType.GAME, PackageLoader.BEPINEX, []),

        new Game("Sons Of The Forest", "SonsOfTheForest", "SonsOfTheForest",
            "Sons Of The Forest", ["SonsOfTheForest.exe"], "SonsOfTheForest_Data",
            "https://thunderstore.io/c/sons-of-the-forest/api/v1/package/", EXCLUSIONS,
            [new StorePlatformMetadata(StorePlatform.STEAM, "1326470")], "sons-of-the-forest.jpg",
            GameSelectionDisplayMode.VISIBLE, GameInstanceType.GAME, PackageLoader.BEPINEX, ["sotf"]),

        new Game("The Ouroboros King", "TheOuroborosKing", "TheOuroborosKing",
            "The Ouroboros King", ["The Ouroboros King.exe"], "The Ouroboros King_Data",
            "https://thunderstore.io/c/the-ouroboros-king/api/v1/package/", EXCLUSIONS,
            [new StorePlatformMetadata(StorePlatform.STEAM, "2096510")], "the-ouroboros-king.jpg",
            GameSelectionDisplayMode.VISIBLE, GameInstanceType.GAME, PackageLoader.BEPINEX, ["tok"]),

        new Game("Wrestling Empire", "WrestlingEmpire", "WrestlingEmpire",
            "Wrestling Empire", ["Wrestling Empire.exe"], "Wrestling Empire_Data",
            "https://thunderstore.io/c/wrestling-empire/api/v1/package/", EXCLUSIONS,
            [new StorePlatformMetadata(StorePlatform.STEAM, "1620340")], "wrestling-empire.jpg",
            GameSelectionDisplayMode.VISIBLE, GameInstanceType.GAME, PackageLoader.BEPINEX, ["we"]),

        new Game("Receiver 2", "Receiver2", "Receiver2",
            "Receiver 2", ["Receiver2.exe"], "Receiver2_Data",
            "https://thunderstore.io/c/receiver-2/api/v1/package/", EXCLUSIONS,
            [new StorePlatformMetadata(StorePlatform.STEAM, "1129310")], "receiver-2.jpg",
            GameSelectionDisplayMode.VISIBLE, GameInstanceType.GAME, PackageLoader.BEPINEX, ["rec2"]),

        new Game("The Planet Crafter", "ThePlanetCrafter", "ThePlanetCrafter",
            "The Planet Crafter", ["Planet Crafter.exe"], "ThePlanetCrafter_Data",
            "https://thunderstore.io/c/the-planet-crafter/api/v1/package/", EXCLUSIONS,
            [new StorePlatformMetadata(StorePlatform.STEAM, "1284190")], "the-planet-crafter.jpg",
            GameSelectionDisplayMode.VISIBLE, GameInstanceType.GAME, PackageLoader.BEPINEX, ["tpc"]),

        new Game("Patch Quest", "PatchQuest", "PatchQuest",
            "Patch Quest", ["Patch Quest.exe"], "PatchQuest_Data",
            "https://thunderstore.io/c/patch-quest/api/v1/package/", EXCLUSIONS,
            [new StorePlatformMetadata(StorePlatform.STEAM, "1347970")], "patch-quest.jpg",
            GameSelectionDisplayMode.VISIBLE, GameInstanceType.GAME, PackageLoader.MELON_LOADER, ["pq"]),

        new Game("Shadows Over Loathing", "ShadowsOverLoathing", "ShadowsOverLoathing",
            path.join("Shadows Over Loathing", "Shadows Over Loathing"), ["Shadows Over Loathing.exe"], "ShadowsOverLoathing_Data",
            "https://thunderstore.io/c/shadows-over-loathing/api/v1/package/", EXCLUSIONS,
            [new StorePlatformMetadata(StorePlatform.STEAM, "1939160")], "shadows-over-loathing.jpg",
            GameSelectionDisplayMode.VISIBLE, GameInstanceType.GAME, PackageLoader.BEPINEX, ["sol"]),

        new Game("West of Loathing", "WestofLoathing", "WestofLoathing",
            "West of Loathing", ["West of Loathing.exe"], "WestofLoathing_Data",
            "https://thunderstore.io/c/west-of-loathing/api/v1/package/", EXCLUSIONS,
            [new StorePlatformMetadata(StorePlatform.STEAM, "597220")], "west-of-loathing.jpg",
            GameSelectionDisplayMode.VISIBLE, GameInstanceType.GAME, PackageLoader.BEPINEX, ["wol"]),

        new Game("Sun Haven", "SunHaven", "SunHaven",
            "Sun Haven", ["Sun Haven.exe"], "SunHaven_Data",
            "https://thunderstore.io/c/sun-haven/api/v1/package/", EXCLUSIONS,
            [new StorePlatformMetadata(StorePlatform.STEAM, "1432860")], "sun-haven.jpg",
            GameSelectionDisplayMode.VISIBLE, GameInstanceType.GAME, PackageLoader.BEPINEX, ["sh"]),

        new Game("Wildfrost", "Wildfrost", "Wildfrost",
            "Wildfrost", ["Wildfrost.exe"], "Wildfrost_Data",
            "https://thunderstore.io/c/wildfrost/api/v1/package/", EXCLUSIONS,
            [new StorePlatformMetadata(StorePlatform.STEAM, "1811990")], "wildfrost.jpg",
            GameSelectionDisplayMode.VISIBLE, GameInstanceType.GAME, PackageLoader.BEPINEX, ["wfrst"]),

        new Game("Shadows of Doubt", "ShadowsofDoubt", "ShadowsofDoubt",
            "Shadows of Doubt", ["Shadows of Doubt.exe"], "ShadowsofDoubt_Data",
            "https://thunderstore.io/c/shadows-of-doubt/api/v1/package/", EXCLUSIONS,
            [new StorePlatformMetadata(StorePlatform.STEAM, "986130")], "shadows-of-doubt.jpg",
            GameSelectionDisplayMode.VISIBLE, GameInstanceType.GAME, PackageLoader.BEPINEX, ["sod"]),

        new Game("Garfield Kart - Furious Racing", "GarfieldKartFuriousRacing", "GarfieldKartFuriousRacing",
            "Garfield Kart - Furious Racing", ["Garfield Kart Furious Racing.exe"], "GarfieldKartFuriousRacing_Data",
            "https://thunderstore.io/c/garfield-kart-furious-racing/api/v1/package/", EXCLUSIONS,
            [new StorePlatformMetadata(StorePlatform.STEAM, "1085510")], "garfield-kart-furious-racing.png",
            GameSelectionDisplayMode.VISIBLE, GameInstanceType.GAME, PackageLoader.BEPINEX, ["gkfr"]),

        new Game("Techtonica", "Techtonica", "Techtonica",
            "Techtonica", ["Techtonica.exe"], "Techtonica_Data",
            "https://thunderstore.io/c/techtonica/api/v1/package/", EXCLUSIONS,
            [new StorePlatformMetadata(StorePlatform.STEAM, "1457320")], "techtonica.png",
            GameSelectionDisplayMode.VISIBLE, GameInstanceType.GAME, PackageLoader.BEPINEX, ["tt"]),

        new Game("Thronefall", "Thronefall", "Thronefall",
            "Thronefall", ["Thronefall.exe"], "Thronefall_Data",
            "https://thunderstore.io/c/thronefall/api/v1/package/", EXCLUSIONS,
            [new StorePlatformMetadata(StorePlatform.STEAM, "2239150")], "thronefall.png",
            GameSelectionDisplayMode.VISIBLE, GameInstanceType.GAME, PackageLoader.BEPINEX, ["tf"]),

        new Game("We Love Katamari REROLL+ Royal Reverie", "WeLoveKatamariRerollRoyalReverie", "WeLoveKatamariRerollRoyalReverie",
            "WLKRR", ["WLKRR.exe"], "WeLoveKatamariRerollRoyalReverie_Data",
            "https://thunderstore.io/c/we-love-katamari-reroll-royal-reverie/api/v1/package/", EXCLUSIONS,
            [new StorePlatformMetadata(StorePlatform.STEAM, "1730700")], "WLKRR.jpg",
            GameSelectionDisplayMode.VISIBLE, GameInstanceType.GAME, PackageLoader.BEPINEX, ["wlkrr"]),

        new Game("Wizard of Legend", "WizardOfLegend", "WizardOfLegend",
            "Wizard of Legend", ["WizardOfLegend.exe"], "WizardOfLegend_Data",
            "https://thunderstore.io/c/wizard-of-legend/api/v1/package/", EXCLUSIONS,
            [new StorePlatformMetadata(StorePlatform.STEAM, "445980")], "WizardOfLegend.jpg",
            GameSelectionDisplayMode.VISIBLE, GameInstanceType.GAME, PackageLoader.BEPINEX, ["wol"]),

        new Game(
            "Bomb Rush Cyberfunk", "BombRushCyberfunk", "BombRushCyberfunk",
            "BombRushCyberfunk", ["Bomb Rush Cyberfunk.exe"], "Bomb Rush Cyberfunk_Data",
            "https://thunderstore.io/c/bomb-rush-cyberfunk/api/v1/package/", EXCLUSIONS,
            [
                new StorePlatformMetadata(StorePlatform.STEAM, "1353230"),
                new StorePlatformMetadata(StorePlatform.XBOX_GAME_PASS, "TeamReptile.BombRushCyberfunk")
            ], "BombRushCyberfunk.jpg", GameSelectionDisplayMode.VISIBLE, GameInstanceType.GAME, PackageLoader.BEPINEX, ["brc"]),

        new Game(
            "TouhouLostBranchOfLegend", "TouhouLostBranchOfLegend", "TouhouLostBranchOfLegend",
            "LBoL", ["LBoL.exe"], "LBoL_Data",
            "https://thunderstore.io/c/touhou-lost-branch-of-legend/api/v1/package/", EXCLUSIONS,
            [new StorePlatformMetadata(StorePlatform.STEAM, "1140150")], "TouhouLostBranchOfLegend.jpg",
            GameSelectionDisplayMode.VISIBLE, GameInstanceType.GAME, PackageLoader.BEPINEX, ["lbol"]),

         new Game("Wizard With A Gun", "WizardWithAGun", "WizardWithAGun",
            "Wizard With A Gun", ['wizardwithagun.exe'], "wizardwithagun_Data",
            "https://thunderstore.io/c/wizard-with-a-gun/api/v1/package/", EXCLUSIONS,
            [new StorePlatformMetadata(StorePlatform.STEAM, "1150530")], "WizardWithAGun.jpg",
            GameSelectionDisplayMode.VISIBLE, GameInstanceType.GAME, PackageLoader.BEPINEX, ["wizgun"]),

        new Game("Sunkenland", "Sunkenland", "Sunkenland",
            "Sunkenland", ["Sunkenland.exe"], "Sunkenland_Data",
            "https://thunderstore.io/c/sunkenland/api/v1/package/", EXCLUSIONS,
            [new StorePlatformMetadata(StorePlatform.STEAM, "2080690")], "Sunkenland.jpg",
            GameSelectionDisplayMode.VISIBLE, GameInstanceType.GAME, PackageLoader.BEPINEX, []),

        new Game("Atomicrops", "Atomicrops", "Atomicrops",
            "Atomicrops", ["Atomicrops.exe"], "Atomicrops_Data",
            "https://thunderstore.io/c/atomicrops/api/v1/package/", EXCLUSIONS,
            [new StorePlatformMetadata(StorePlatform.STEAM, "757320")], "Atomicrops.jpg",
            GameSelectionDisplayMode.VISIBLE, GameInstanceType.GAME, PackageLoader.BEPINEX, ["ac"]),

        new Game("Erenshor", "Erenshor", "Erenshor",
            "Erenshor", ["Erenshor.exe"], "Erenshor_Data",
            "https://thunderstore.io/c/erenshor/api/v1/package/", EXCLUSIONS,
            [new StorePlatformMetadata(StorePlatform.STEAM, "2382520")], "Erenshor.jpg",
            GameSelectionDisplayMode.VISIBLE, GameInstanceType.GAME, PackageLoader.BEPINEX, []),

        new Game("Last Train Outta' Wormtown", "LastTrainOuttaWormtown", "LastTrainOuttaWormtown",
            "Last Train Outta' Wormtown", ["Last Train Out Of WormTown.exe"], "Last Train Out Of WormTown_Data",
            "https://thunderstore.io/c/last-train-outta-wormtown/api/v1/package/", EXCLUSIONS,
            [new StorePlatformMetadata(StorePlatform.STEAM, "2318480")], "LastTrainOuttaWormtown.png",
            GameSelectionDisplayMode.VISIBLE, GameInstanceType.GAME, PackageLoader.BEPINEX, ["ltow"]),

        new Game("DREDGE", "Dredge", "Dredge",
            "DREDGE", ["DREDGE.exe"], "DREDGE_Data",
            "https://thunderstore.io/c/dredge/api/v1/package/", EXCLUSIONS,
            [new StorePlatformMetadata(StorePlatform.STEAM, "1562430")], "Dredge.png",
            GameSelectionDisplayMode.VISIBLE, GameInstanceType.GAME, PackageLoader.BEPINEX, []),

        new Game("Cities: Skylines II", "CitiesSkylines2", "CitiesSkylines2",
            "Cities Skylines II", ["Cities2.exe"], "CitiesSkylines2_Data",
            "https://thunderstore.io/c/cities-skylines-ii/api/v1/package/", EXCLUSIONS,
            [new StorePlatformMetadata(StorePlatform.STEAM, "949230"), new StorePlatformMetadata(StorePlatform.XBOX_GAME_PASS, "ParadoxInteractive.CitiesSkylinesII-PCEdition")], "CitiesSkylines2.png",
            GameSelectionDisplayMode.VISIBLE, GameInstanceType.GAME, PackageLoader.BEPINEX, ["cs2"]),

        new Game("Lethal Company", "LethalCompany", "LethalCompany",
            "Lethal Company", ["Lethal Company.exe"], "LethalCompany_Data",
            "https://thunderstore.io/c/lethal-company/api/v1/package/", EXCLUSIONS,
            [new StorePlatformMetadata(StorePlatform.STEAM, "1966720")], "LethalCompany.png",
            GameSelectionDisplayMode.VISIBLE, GameInstanceType.GAME, PackageLoader.BEPINEX, ["lc"]),

        new Game("Meeple Station", "MeepleStation", "MeepleStation",
            "Meeple Station", ["Meeple Station.exe"], "MeepleStation_Data",
            "https://thunderstore.io/c/meeple-station/api/v1/package/", EXCLUSIONS,
            [new StorePlatformMetadata(StorePlatform.STEAM, "900010")], "MeepleStation.png",
            GameSelectionDisplayMode.VISIBLE, GameInstanceType.GAME, PackageLoader.BEPINEX, ["ms"]),

        new Game("Void Crew", "VoidCrew", "VoidCrew",
            "Void Crew", ["Void Crew.exe"], "VoidCrew_Data",
            "https://thunderstore.io/c/void-crew/api/v1/package/", EXCLUSIONS,
            [new StorePlatformMetadata(StorePlatform.STEAM, "1063420")], "VoidCrew.png",
            GameSelectionDisplayMode.VISIBLE, GameInstanceType.GAME, PackageLoader.BEPINEX, ["vc"]),

        new Game("Sailwind", "Sailwind", "Sailwind",
            "Sailwind", ["Sailwind.exe"], "Sailwind_Data",
            "https://thunderstore.io/c/sailwind/api/v1/package/", EXCLUSIONS,
            [new StorePlatformMetadata(StorePlatform.STEAM, "1764530")], "Sailwind.png",
            GameSelectionDisplayMode.VISIBLE, GameInstanceType.GAME, PackageLoader.BEPINEX, []),

        new Game(
            "Voices of the Void", "VotV", "VotV",
            "", ["VotV.exe"], "VotV",
            "https://thunderstore.io/c/voices-of-the-void/api/v1/package/", EXCLUSIONS,
            [new StorePlatformMetadata(StorePlatform.OTHER)], "VotV.png",
            GameSelectionDisplayMode.VISIBLE, GameInstanceType.GAME, PackageLoader.SHIMLOADER, ["votv"]),

        new Game(
            "Palworld", "Palworld", "Palworld",
            "Palworld", ["Palworld.exe"], "Pal",
            "https://thunderstore.io/c/palworld/api/v1/package/", EXCLUSIONS,
            [new StorePlatformMetadata(StorePlatform.STEAM, "1623730")], "Palworld.png",
            GameSelectionDisplayMode.VISIBLE, GameInstanceType.GAME, PackageLoader.SHIMLOADER, ["palworld"]),

        new Game("Plasma", "Plasma", "Plasma",
            "Plasma", ["Plasma.exe"], "Plasma_Data",
            "https://thunderstore.io/c/plasma/api/v1/package/", EXCLUSIONS,
            [new StorePlatformMetadata(StorePlatform.STEAM, "1409160")], "Plasma.jpg",
            GameSelectionDisplayMode.VISIBLE, GameInstanceType.GAME, PackageLoader.BEPINEX, []),

            new Game("Content Warning", "ContentWarning", "ContentWarning",
            "Content Warning", ["Content Warning.exe"], "ContentWarning_Data",
            "https://thunderstore.io/c/content-warning/api/v1/package/", EXCLUSIONS,
            [new StorePlatformMetadata(StorePlatform.STEAM, "2881650")], "ContentWarning.png",
<<<<<<< HEAD
            GameSelectionDisplayMode.VISIBLE, GameInstanceType.GAME, PackageLoader.BEPINEX, ["cw"]),
=======
            GameSelectionDisplayMode.VISIBLE, GameInstanceType.GAME, PackageLoader.BEPINEX, []),

        new Game("Balatro", "Balatro", "Balatro",
            "Balatro", ["Balatro.exe"], "Balatro_Data",
            "https://thunderstore.io/c/balatro/api/v1/package/", EXCLUSIONS,
            [new StorePlatformMetadata(StorePlatform.STEAM, "2379780")], "Balatro.png",
            GameSelectionDisplayMode.VISIBLE, GameInstanceType.GAME, PackageLoader.LOVELY, []),

        new Game(
            "Bopl Battle", "BoplBattle", "BoplBattle",
            "Bopl Battle", ["BoplBattle.exe"], "BoplBattle_Data",
            "https://thunderstore.io/c/bopl-battle/api/v1/package/", EXCLUSIONS,
            [new StorePlatformMetadata(StorePlatform.STEAM, "1686940")], "BoplBattle.png",
            GameSelectionDisplayMode.VISIBLE, GameInstanceType.GAME, PackageLoader.BEPINEX, ["bb"]),

        new Game("Vertigo 2", "Vertigo2", "Vertigo2",
            "Vertigo 2", ["vertigo2.exe"], "vertigo2_Data",
            "https://thunderstore.io/c/vertigo-2/api/v1/package/", EXCLUSIONS,
            [new StorePlatformMetadata(StorePlatform.STEAM, "843390")], "Vertigo2.png",
            GameSelectionDisplayMode.VISIBLE, GameInstanceType.GAME, PackageLoader.BEPINEX, []),

        new Game("Against the Storm", "AgainstTheStorm", "AgainstTheStorm",
            "Against the Storm", ["Against the Storm.exe"], "Against the Storm_Data",
            "https://thunderstore.io/c/against-the-storm/api/v1/package/", EXCLUSIONS,
            [new StorePlatformMetadata(StorePlatform.STEAM, "1336490")], "AgainstTheStorm.png",
            GameSelectionDisplayMode.VISIBLE, GameInstanceType.GAME, PackageLoader.BEPINEX, []),

        new Game("Lycans", "Lycans", "Lycans",
            "Lycans", ["Lycans.exe"], "Lycans_Data",
            "https://thunderstore.io/c/lycans/api/v1/package/", EXCLUSIONS,
            [new StorePlatformMetadata(StorePlatform.STEAM, "2596100")], "Lycans.png",
            GameSelectionDisplayMode.VISIBLE, GameInstanceType.GAME, PackageLoader.BEPINEX, []),

        new Game("Castle Story", "CastleStory", "CastleStory",
            "Castle Story", ["Castle Story.exe"], "Castle Story_Data",
            "https://thunderstore.io/c/castle-story/api/v1/package/", EXCLUSIONS,
            [new StorePlatformMetadata(StorePlatform.STEAM_DIRECT, "227860")], "CastleStory.png",
            GameSelectionDisplayMode.VISIBLE, GameInstanceType.GAME, PackageLoader.BEPINEX, []),
>>>>>>> 0c3ea4d5
    ];

    static get activeGame(): Game {
        return this._activeGame;
    }

    static set activeGame(game: Game) {
        this._activeGame = game;
    }

    // Used for loading game specific settings before game is selected.
    static get defaultGame(): Game {
        return this._gameList.find(value => value.internalFolderName === "RiskOfRain2")!;
    }

    static get gameList(): Game[] {
        return [...this._gameList];
    }

    public static async activate(game: Game, platform: StorePlatform) {
        this._activeGame = game;
        this._activeGame.setActivePlatformByStore(platform);
        PathResolver.MOD_ROOT = path.join(PathResolver.ROOT, game.internalFolderName);
        await FileUtils.ensureDirectory(PathResolver.MOD_ROOT);
    }

    public static findByFolderName(name?: string|null) {
        return name
            ? this._gameList.find((game) => game.internalFolderName === name)
            : undefined;
    }
}<|MERGE_RESOLUTION|>--- conflicted
+++ resolved
@@ -594,10 +594,7 @@
             "Content Warning", ["Content Warning.exe"], "ContentWarning_Data",
             "https://thunderstore.io/c/content-warning/api/v1/package/", EXCLUSIONS,
             [new StorePlatformMetadata(StorePlatform.STEAM, "2881650")], "ContentWarning.png",
-<<<<<<< HEAD
             GameSelectionDisplayMode.VISIBLE, GameInstanceType.GAME, PackageLoader.BEPINEX, ["cw"]),
-=======
-            GameSelectionDisplayMode.VISIBLE, GameInstanceType.GAME, PackageLoader.BEPINEX, []),
 
         new Game("Balatro", "Balatro", "Balatro",
             "Balatro", ["Balatro.exe"], "Balatro_Data",
@@ -635,7 +632,6 @@
             "https://thunderstore.io/c/castle-story/api/v1/package/", EXCLUSIONS,
             [new StorePlatformMetadata(StorePlatform.STEAM_DIRECT, "227860")], "CastleStory.png",
             GameSelectionDisplayMode.VISIBLE, GameInstanceType.GAME, PackageLoader.BEPINEX, []),
->>>>>>> 0c3ea4d5
     ];
 
     static get activeGame(): Game {
