import Game from '../../model/game/Game';
import StorePlatformMetadata from '../../model/game/StorePlatformMetadata';
import { StorePlatform } from '../../model/game/StorePlatform';
import { GameSelectionDisplayMode } from '../../model/game/GameSelectionDisplayMode';
import { GameInstanceType } from '../../model/game/GameInstanceType';
import { PackageLoader } from '../../model/installing/PackageLoader';
import PathResolver from '../../r2mm/manager/PathResolver';
import FileUtils from '../../utils/FileUtils';
import * as path from 'path';


const EXCLUSIONS = 'https://raw.githubusercontent.com/ebkr/r2modmanPlus/master/modExclusions.md';

export default class GameManager {

    private static _activeGame: Game;

    private static _gameList = [
        new Game('Risk of Rain 2', 'RiskOfRain2', 'RiskOfRain2',
            'Risk of Rain 2', ['Risk of Rain 2.exe'], 'Risk of Rain 2_Data',
            'https://thunderstore.io/api/v1/package/', EXCLUSIONS,
            [
                new StorePlatformMetadata(StorePlatform.STEAM, "632360"),
                new StorePlatformMetadata(StorePlatform.EPIC_GAMES_STORE, "4b3dcc5723454a47a9112d8fe8fd5f5c"),
            ], "RiskOfRain2.jpg",
            GameSelectionDisplayMode.VISIBLE, GameInstanceType.GAME, PackageLoader.BEPINEX, ["ROR2"]),

        new Game('Thunderstore Dev', 'ThunderstoreDev', 'ThunderstoreBeta',
            'Risk of Rain 2', ['Risk of Rain 2.exe'], 'Risk of Rain 2_Data',
            'https://thunderstore.dev/api/v1/package/', EXCLUSIONS,
            [new StorePlatformMetadata(StorePlatform.STEAM, "632360")], "ThunderstoreBeta.jpg",
            GameSelectionDisplayMode.HIDDEN, GameInstanceType.GAME, PackageLoader.BEPINEX, ["TS Dev"]),

        new Game('Risk of Rain 2 Dedicated Server', 'RiskOfRain2', 'RiskOfRain2Server',
            'Risk of Rain 2 Dedicated Server', ['Risk of Rain 2.exe'], 'Risk of Rain 2_Data',
            'https://thunderstore.io/api/v1/package/', EXCLUSIONS,
            [new StorePlatformMetadata(StorePlatform.STEAM, "1180760")], "RiskOfRain2.jpg",
            GameSelectionDisplayMode.VISIBLE, GameInstanceType.SERVER, PackageLoader.BEPINEX, ["ROR2"]),

        new Game('Dyson Sphere Program', 'DysonSphereProgram', 'DysonSphereProgram',
            'Dyson Sphere Program', ['DSPGAME.exe'], 'DSPGAME_Data',
            'https://dsp.thunderstore.io/api/v1/package/', EXCLUSIONS,
            [
                new StorePlatformMetadata(StorePlatform.STEAM, "1366540"),
                new StorePlatformMetadata(StorePlatform.XBOX_GAME_PASS, "GameraGame.DysonSphereProgram")
            ], "DysonSphereProgram.jpg", GameSelectionDisplayMode.VISIBLE, GameInstanceType.GAME, PackageLoader.BEPINEX, ["DSP"]),

        new Game('Valheim', 'Valheim', 'Valheim',
            'Valheim', ['valheim.exe', 'valheim.x86_64'], 'valheim_Data',
            'https://valheim.thunderstore.io/api/v1/package/', EXCLUSIONS,
            [
                new StorePlatformMetadata(StorePlatform.STEAM, "892970"),
                new StorePlatformMetadata(StorePlatform.XBOX_GAME_PASS, "CoffeeStainStudios.Valheim")
            ], "Valheim.jpg", GameSelectionDisplayMode.VISIBLE, GameInstanceType.GAME, PackageLoader.BEPINEX),

        new Game('Valheim Dedicated Server', 'Valheim', 'ValheimServer',
            'Valheim dedicated server', ['valheim_server.exe', 'valheim_server.x86_64'], 'valheim_server_Data',
            'https://valheim.thunderstore.io/api/v1/package/', EXCLUSIONS,
            [
                new StorePlatformMetadata(StorePlatform.STEAM, "896660")
            ], "Valheim.jpg", GameSelectionDisplayMode.VISIBLE, GameInstanceType.SERVER, PackageLoader.BEPINEX),

        new Game('GTFO', 'GTFO', 'GTFO',
            'GTFO', ['GTFO.exe'], 'GTFO_Data',
            'https://gtfo.thunderstore.io/api/v1/package/', EXCLUSIONS,
            [new StorePlatformMetadata(StorePlatform.STEAM, "493520")], "GTFO.jpg",
            GameSelectionDisplayMode.VISIBLE, GameInstanceType.GAME, PackageLoader.BEPINEX),

        new Game('Outward', 'Outward', 'Outward',
            'Outward', ['Outward.exe'], 'Outward_Data',
            'https://outward.thunderstore.io/api/v1/package/', EXCLUSIONS,
            [
                new StorePlatformMetadata(StorePlatform.STEAM, "794260"),
                new StorePlatformMetadata(StorePlatform.EPIC_GAMES_STORE, "Viola"),
                new StorePlatformMetadata(StorePlatform.OTHER)
            ], "Outward.jpg", GameSelectionDisplayMode.VISIBLE, GameInstanceType.GAME, PackageLoader.BEPINEX),

        new Game('Outward Definitive', 'OutwardDe', 'OutwardDe',
            'Outward/Outward_Defed', ['Outward Definitive Edition.exe'], 'Outward Definitive Edition_Data',
            'https://outward.thunderstore.io/api/v1/package/', EXCLUSIONS,
            [
                new StorePlatformMetadata(StorePlatform.STEAM, "1758860"),
                new StorePlatformMetadata(StorePlatform.EPIC_GAMES_STORE, "f07a51af8ac845ea96f792fb485e04a3"),
                new StorePlatformMetadata(StorePlatform.OTHER)
            ], "OutwardDe.jpg", GameSelectionDisplayMode.VISIBLE, GameInstanceType.GAME, PackageLoader.BEPINEX),

        new Game('TaleSpire', 'TaleSpire', 'TaleSpire',
            'TaleSpire', ['TaleSpire.exe'], 'TaleSpire_Data',
            'https://talespire.thunderstore.io/api/v1/package/', EXCLUSIONS,
            [new StorePlatformMetadata(StorePlatform.STEAM, "720620")], "TaleSpire.jpg",
            GameSelectionDisplayMode.VISIBLE, GameInstanceType.GAME, PackageLoader.BEPINEX, ["TS"]),

        new Game("H3VR", "H3VR", "H3VR",
            "H3VR", ["h3vr.exe"], "h3vr_Data",
            "https://h3vr.thunderstore.io/api/v1/package/", EXCLUSIONS,
            [new StorePlatformMetadata(StorePlatform.STEAM, "450540")], "H3VR.png",
            GameSelectionDisplayMode.VISIBLE, GameInstanceType.GAME, PackageLoader.BEPINEX, ["Hot Dogs, Horseshoes & Hand Grenades", "Hot Dogs, Horseshoes and Hand Grenades"]),

        new Game("ROUNDS", "ROUNDS", "ROUNDS",
            "ROUNDS", ["Rounds.exe"], "Rounds_Data",
            "https://rounds.thunderstore.io/api/v1/package/", EXCLUSIONS,
            [new StorePlatformMetadata(StorePlatform.STEAM, "1557740")], "ROUNDS.png",
            GameSelectionDisplayMode.VISIBLE, GameInstanceType.GAME, PackageLoader.BEPINEX),

        new Game("Mechanica", "Mechanica", "Mechanica",
            "Mechanica", ["Mechanica.exe"], "Mechanica_Data",
            "https://mechanica.thunderstore.io/api/v1/package/", EXCLUSIONS,
            [new StorePlatformMetadata(StorePlatform.STEAM, "1226990")], "Mechanica.jpg",
            GameSelectionDisplayMode.VISIBLE, GameInstanceType.GAME, PackageLoader.BEPINEX),

        new Game("Muck", "Muck", "Muck",
            "Muck", ["Muck.exe", "Muck.x86_64"], "Muck_Data",
            "https://muck.thunderstore.io/api/v1/package/", EXCLUSIONS,
            [new StorePlatformMetadata(StorePlatform.STEAM, "1625450")], "Muck.png",
            GameSelectionDisplayMode.VISIBLE, GameInstanceType.GAME, PackageLoader.BEPINEX),

        new Game("BONEWORKS", "BONEWORKS", "BONEWORKS",
            path.join("BONEWORKS", "BONEWORKS"), ["BONEWORKS.exe", "Boneworks_Oculus_Windows64.exe"], "BONEWORKS_Data",
            "https://boneworks.thunderstore.io/api/v1/package/", EXCLUSIONS,
            [new StorePlatformMetadata(StorePlatform.STEAM, "823500"), new StorePlatformMetadata(StorePlatform.OCULUS_STORE)], "BONEWORKS.jpg",
            GameSelectionDisplayMode.VISIBLE, GameInstanceType.GAME, PackageLoader.MELON_LOADER, ["BW"]),

        new Game("Lethal League Blaze", "LethalLeagueBlaze", "LethalLeagueBlaze",
            "LLBlaze", ["LLBlaze.exe", "LLBlaze.x86_64", "LLBlaze.x86", "LLBlaze.app"], "LLBlaze_Data",
            "https://lethal-league-blaze.thunderstore.io/api/v1/package/", EXCLUSIONS,
            [new StorePlatformMetadata(StorePlatform.STEAM, "553310")], "LethalLeagueBlaze.png",
            GameSelectionDisplayMode.VISIBLE, GameInstanceType.GAME, PackageLoader.BEPINEX, ["LLB"]),

        new Game("Timberborn", "Timberborn", "Timberborn",
            "Timberborn", ["Timberborn.exe"], "Timberborn_Data",
            "https://timberborn.thunderstore.io/api/v1/package/", EXCLUSIONS,
            [new StorePlatformMetadata(StorePlatform.STEAM, "1062090"), new StorePlatformMetadata(StorePlatform.EPIC_GAMES_STORE, "972a4ca2631e43b4ba7bc3b7586ad8c4"), new StorePlatformMetadata(StorePlatform.OTHER)], "Timberborn.jpg",
            GameSelectionDisplayMode.VISIBLE, GameInstanceType.GAME, PackageLoader.BEPINEX, ["TB"]),

        new Game("TABS", "TABS", "TotallyAccurateBattleSimulator",
            "Totally Accurate Battle Simulator", ["TotallyAccurateBattleSimulator.exe"], "TotallyAccurateBattleSimulator_Data",
            "https://totally-accurate-battle-simulator.thunderstore.io/api/v1/package/", EXCLUSIONS,
            [
                new StorePlatformMetadata(StorePlatform.STEAM, "508440"),
                new StorePlatformMetadata(StorePlatform.EPIC_GAMES_STORE, "Driftfish"),
                new StorePlatformMetadata(StorePlatform.XBOX_GAME_PASS, "LandfallGames.TotallyAccurateBattleSimulator")
            ], "TotallyAccurateBattleSimulator.jpg",
            GameSelectionDisplayMode.VISIBLE, GameInstanceType.GAME, PackageLoader.BEPINEX, ["Totally Accurate Battle Simulator"]),

        new Game("Nickelodeon All‑Star Brawl", "NASB", "NASB",
            "Nickelodeon All-Star Brawl", ["Nickelodeon All-Star Brawl.exe"], "Nickelodeon All-Star Brawl_Data",
            "https://nasb.thunderstore.io/api/v1/package/", EXCLUSIONS,
            [new StorePlatformMetadata(StorePlatform.STEAM, "1414850")], "NASB.jpg",
            GameSelectionDisplayMode.VISIBLE, GameInstanceType.GAME, PackageLoader.BEPINEX, ["Nickelodeon All-Star Brawl", "NASB"]),

        new Game("Inscryption", "Inscryption", "Inscryption",
            "Inscryption", ["Inscryption.exe"], "Inscryption_Data",
            "https://inscryption.thunderstore.io/api/v1/package/", EXCLUSIONS,
            [new StorePlatformMetadata(StorePlatform.STEAM, "1092790"), new StorePlatformMetadata(StorePlatform.OTHER)], "Inscryption.png",
            GameSelectionDisplayMode.VISIBLE, GameInstanceType.GAME, PackageLoader.BEPINEX),

        new Game("Starsand", "Starsand", "Starsand",
            "Starsand", ["Starsand.exe"], "Starsand_Data",
            "https://starsand.thunderstore.io/api/v1/package/", EXCLUSIONS,
            [new StorePlatformMetadata(StorePlatform.STEAM, "1380220"), new StorePlatformMetadata(StorePlatform.EPIC_GAMES_STORE, "a774278c0813447c96a76b053cbf73ff")], "Starsand.png",
            GameSelectionDisplayMode.VISIBLE, GameInstanceType.GAME, PackageLoader.BEPINEX),

        new Game('Cats are Liquid - A Better Place', 'CatsAreLiquidABP', 'CatsAreLiquidABP',
            'Cats are Liquid - A Better Place', ['CaL-ABP-Windows.exe', "CaL-ABP-Linux.x86_64", 'CaL-ABP-macOS.app'], 'CaL-ABP-Windows_Data',
            'https://cats-are-liquid.thunderstore.io/api/v1/package/', EXCLUSIONS,
            [
                new StorePlatformMetadata(StorePlatform.STEAM, "1188080"),
                new StorePlatformMetadata(StorePlatform.OTHER)
            ], "CatsAreLiquidABP.jpg", GameSelectionDisplayMode.VISIBLE, GameInstanceType.GAME, PackageLoader.BEPINEX,
            ['calabp', 'cal', 'abp']),


        new Game('Potion Craft', 'PotionCraft', 'PotionCraft',
            'Potion Craft', ['Potion Craft.exe'], 'Potion Craft_Data',
            'https://potion-craft.thunderstore.io/api/v1/package/', EXCLUSIONS,
            [new StorePlatformMetadata(StorePlatform.STEAM, "1210320")], 'PotionCraft.jpg',
            GameSelectionDisplayMode.VISIBLE, GameInstanceType.GAME, PackageLoader.BEPINEX,
            ['pc']),

        new Game('Nearly Dead', 'NearlyDead', 'NearlyDead',
            'Nearly Dead', ['Nearly Dead.exe'], 'Nearly Dead_Data',
            'https://nearly-dead.thunderstore.io/api/v1/package/', EXCLUSIONS,
            [new StorePlatformMetadata(StorePlatform.STEAM, "1268900")], 'NearlyDead.png',
            GameSelectionDisplayMode.VISIBLE, GameInstanceType.GAME, PackageLoader.BEPINEX,
            ['nd']),

        new Game('AGAINST', 'AGAINST', 'AGAINST',
            'AGAINST_steam', ['AGAINST.exe'], "AGAINST_Data",
            'https://against.thunderstore.io/api/v1/package/', EXCLUSIONS,
            [new StorePlatformMetadata(StorePlatform.STEAM, "1584840")], "AGAINST.jpg",
            GameSelectionDisplayMode.VISIBLE, GameInstanceType.GAME, PackageLoader.BEPINEX, []),

        new Game('Rogue Tower', 'RogueTower', 'RogueTower',
            'Rogue Tower', ['Rogue Tower.exe'], "Rogue Tower_Data",
            'https://rogue-tower.thunderstore.io/api/v1/package/', EXCLUSIONS,
            [new StorePlatformMetadata(StorePlatform.STEAM, "1843760")], "RogueTower.jpg",
            GameSelectionDisplayMode.VISIBLE, GameInstanceType.GAME, PackageLoader.BEPINEX, ['rt']),

        new Game('House of the Dying Sun', 'HOTDS', 'HOTDS',
            'DyingSun', ['dyingsun.exe'], 'dyingsun_Data',
            'https://hotds.thunderstore.io/api/v1/package/', EXCLUSIONS,
            [new StorePlatformMetadata(StorePlatform.STEAM, '283160')], "HOTDS.jpg",
            GameSelectionDisplayMode.VISIBLE, GameInstanceType.GAME, PackageLoader.BEPINEX, ['hotds']),

        new Game('For The King', 'ForTheKing', 'ForTheKing',
            'For The King', ['FTK.exe'], 'FTK_Data',
            'https://for-the-king.thunderstore.io/api/v1/package/', EXCLUSIONS,
            [new StorePlatformMetadata(StorePlatform.STEAM, "527230"), new StorePlatformMetadata(StorePlatform.EPIC_GAMES_STORE, "Discus")], "ForTheKing.png",
            GameSelectionDisplayMode.VISIBLE, GameInstanceType.GAME, PackageLoader.BEPINEX, ["ftk"]),

        new Game('Subnautica', 'Subnautica', 'Subnautica',
            'Subnautica', ['Subnautica.exe'], 'Subnautica_Data',
            'https://subnautica.thunderstore.io/api/v1/package/', EXCLUSIONS,
            [
                new StorePlatformMetadata(StorePlatform.STEAM, "264710"),
                new StorePlatformMetadata(StorePlatform.EPIC_GAMES_STORE, "Jaguar"),
                new StorePlatformMetadata(StorePlatform.XBOX_GAME_PASS, "UnknownWorldsEntertainmen.GAMEPREVIEWSubnautica"),
            ], "Subnautica.png", GameSelectionDisplayMode.VISIBLE, GameInstanceType.GAME, PackageLoader.BEPINEX, []),

        new Game('Subnautica: Below Zero', 'SubnauticaBZ', 'SubnauticaBZ',
            'SubnauticaZero', ['SubnauticaZero.exe'], 'SubnauticaZero_Data',
            'https://belowzero.thunderstore.io/api/v1/package/', EXCLUSIONS,
            [
                new StorePlatformMetadata(StorePlatform.STEAM, '848450'),
                new StorePlatformMetadata(StorePlatform.XBOX_GAME_PASS, "UnknownWorldsEntertainmen.SubnauticaBelowZero"),
            ], 'SubnauticaBelowZero.png', GameSelectionDisplayMode.VISIBLE, GameInstanceType.GAME, PackageLoader.BEPINEX, ["bz", "sbz", "s:bz"]),

        new Game("Core Keeper", "CoreKeeper", "CoreKeeper",
            "Core Keeper", ["CoreKeeper.exe"], "CoreKeeper_Data",
            'https://core-keeper.thunderstore.io/api/v1/package/', EXCLUSIONS,
            [new StorePlatformMetadata(StorePlatform.STEAM, "1621690")], "CoreKeeper.jpg",
            GameSelectionDisplayMode.VISIBLE, GameInstanceType.GAME, PackageLoader.BEPINEX, ["ck"]),

        new Game("Titanfall 2", "Titanfall2", "Titanfall2",
            "Titanfall2", ["NorthstarLauncher.exe", "Titanfall2.exe"], "",
            'https://northstar.thunderstore.io/api/v1/package/', EXCLUSIONS,
            [new StorePlatformMetadata(StorePlatform.STEAM_DIRECT, "1237970"), new StorePlatformMetadata(StorePlatform.ORIGIN, "")], "Titanfall2.jpg",
            GameSelectionDisplayMode.VISIBLE, GameInstanceType.GAME, PackageLoader.NORTHSTAR, ["northstar", "ns", "tf2", "tf|2"]),

        new Game("Peglin", "Peglin", "Peglin",
            "Peglin", ["Peglin.exe"], "Peglin_Data",
            "https://thunderstore.io/c/peglin/api/v1/package/", EXCLUSIONS,
            [new StorePlatformMetadata(StorePlatform.STEAM, "1296610"), new StorePlatformMetadata(StorePlatform.OTHER)], "Peglin.jpg",
            GameSelectionDisplayMode.VISIBLE, GameInstanceType.GAME, PackageLoader.BEPINEX, []),

        new Game("V Rising", "VRising", "VRising",
            "VRising", ["VRising.exe"], "VRising_Data",
            "https://thunderstore.io/c/v-rising/api/v1/package/", EXCLUSIONS,
            [new StorePlatformMetadata(StorePlatform.STEAM, "1604030")], "VRising.jpg",
            GameSelectionDisplayMode.VISIBLE, GameInstanceType.GAME, PackageLoader.BEPINEX, ["vrising"]),

        new Game("Hard Bullet", "HardBullet", "HardBullet",
            "Hard Bullet", ["Hard Bullet.exe"], "Hard Bullet_Data",
            "https://thunderstore.io/c/hard-bullet/api/v1/package/", EXCLUSIONS,
            [new StorePlatformMetadata(StorePlatform.STEAM, "1294760")], "HardBullet.jpg",
            GameSelectionDisplayMode.VISIBLE, GameInstanceType.GAME, PackageLoader.MELON_LOADER, ["hb"]),

        new Game("20 Minutes Till Dawn", "20MinutesTillDawn", "20MinutesTillDawn",
            "20MinuteTillDawn", ["MinutesTillDawn.exe"], "MinutesTillDawn_Data",
            "https://thunderstore.io/c/20-minutes-till-dawn/api/v1/package/", EXCLUSIONS,
            [
                new StorePlatformMetadata(StorePlatform.STEAM, "1966900"),
                new StorePlatformMetadata(StorePlatform.EPIC_GAMES_STORE, "4656facc740742a39e265b026e13d075")
            ], "20MinutesTillDawn.jpg",
            GameSelectionDisplayMode.VISIBLE, GameInstanceType.GAME, PackageLoader.BEPINEX, ["mtd", "20mtd"]),

        new Game("Green Hell VR", "GreenHellVR", "GreenHellVR",
            "Green Hell VR", ["GHVR.exe"], "GHVR_Data",
            "https://thunderstore.io/c/green-hell-vr/api/v1/package/", EXCLUSIONS,
            [new StorePlatformMetadata(StorePlatform.STEAM, "1782330"), new StorePlatformMetadata(StorePlatform.OCULUS_STORE)], "GreenHellVR.jpg",
            GameSelectionDisplayMode.VISIBLE, GameInstanceType.GAME, PackageLoader.BEPINEX, ["ghvr"]),

        new Game("VTOL VR", "VTOL_VR", "VTOL_VR",
            "VTOL VR", ["VTOLVR.exe"], "VTOLVR_Data",
            "https://thunderstore.io/c/vtol-vr/api/v1/package/", EXCLUSIONS,
            [new StorePlatformMetadata(StorePlatform.STEAM, "667970")], "VtolVR.jpg",
            GameSelectionDisplayMode.VISIBLE, GameInstanceType.GAME, PackageLoader.BEPINEX, []),

        new Game("Backpack Hero", "BackpackHero", "BackpackHero",
            "Backpack Hero", ["Backpack Hero.exe", "linux.x86_64"], "Backpack Hero_Data",
            "https://thunderstore.io/c/backpack-hero/api/v1/package/", EXCLUSIONS,
            [new StorePlatformMetadata(StorePlatform.STEAM, "1970580")], "BackpackHero.jpg",
            GameSelectionDisplayMode.VISIBLE, GameInstanceType.GAME, PackageLoader.MELON_LOADER, ["bh", "farlands"]),

        new Game("Stacklands", "Stacklands", "Stacklands",
            "Stacklands", ["Stacklands.exe"], "Stacklands_Data",
            "https://thunderstore.io/c/stacklands/api/v1/package/", EXCLUSIONS,
            [new StorePlatformMetadata(StorePlatform.STEAM, "1948280")], "Stacklands.jpg",
            GameSelectionDisplayMode.VISIBLE, GameInstanceType.GAME, PackageLoader.BEPINEX, []),

        new Game("Enter the Gungeon", "ETG", "EnterTheGungeon",
            "Enter the Gungeon", ["EtG.exe"], "EtG_Data",
            "https://thunderstore.io/c/enter-the-gungeon/api/v1/package/", EXCLUSIONS,
            [new StorePlatformMetadata(StorePlatform.STEAM, "311690"), new StorePlatformMetadata(StorePlatform.EPIC_GAMES_STORE, "Garlic"), new StorePlatformMetadata(StorePlatform.OTHER)], "EnterTheGungeon.jpg",
            GameSelectionDisplayMode.VISIBLE, GameInstanceType.GAME, PackageLoader.BEPINEX, ["etg"]),

        new Game("Ravenfield", "Ravenfield", "Ravenfield",
            "Ravenfield", ["ravenfield.exe"], "ravenfield_Data",
            "https://thunderstore.io/c/ravenfield/api/v1/package/", EXCLUSIONS,
            [new StorePlatformMetadata(StorePlatform.STEAM, "636480")], "Ravenfield.jpg",
            GameSelectionDisplayMode.VISIBLE, GameInstanceType.GAME, PackageLoader.BEPINEX, ["rf"]),

        new Game("Aloft", "Aloft", "Aloft",
            "Aloft Demo", ["Aloft.exe"], "Aloft_Data",
            "https://thunderstore.io/c/aloft/api/v1/package/", EXCLUSIONS,
            [new StorePlatformMetadata(StorePlatform.STEAM, "2051980")], "Aloft.jpg",
            GameSelectionDisplayMode.VISIBLE, GameInstanceType.GAME, PackageLoader.BEPINEX, []),

        new Game("Cult of the Lamb", "COTL", "COTL",
            "Cult of the Lamb", ["Cult Of The Lamb.exe"], "Cult Of The Lamb_Data",
            "https://thunderstore.io/c/cult-of-the-lamb/api/v1/package/", EXCLUSIONS,
            [
                new StorePlatformMetadata(StorePlatform.STEAM, "1313140"),
                new StorePlatformMetadata(StorePlatform.OTHER)
            ], "Cotl.jpg", GameSelectionDisplayMode.VISIBLE, GameInstanceType.GAME, PackageLoader.BEPINEX, ["cotl"]),

        new Game("Chrono Ark", "ChronoArk", "ChronoArk",
            path.join("Chrono Ark", "x64", "Master"), ["ChronoArk.exe"], "ChronoArk_Data",
            "https://thunderstore.io/c/chrono-ark/api/v1/package/", EXCLUSIONS,
            [new StorePlatformMetadata(StorePlatform.STEAM, "1188930")], "ChronoArk.jpg",
            GameSelectionDisplayMode.VISIBLE, GameInstanceType.GAME, PackageLoader.BEPINEX, []),

        new Game("BONELAB", "BONELAB", "BONELAB",
            "BONELAB", ["BONELAB_Steam_Windows64.exe", "BONELAB_Oculus_Windows64.exe"], "BONELAB_Steam_Windows64",
            "https://thunderstore.io/c/bonelab/api/v1/package/", EXCLUSIONS,
            [new StorePlatformMetadata(StorePlatform.STEAM, "1592190"), new StorePlatformMetadata(StorePlatform.OCULUS_STORE)], "BONELAB.jpg",
            GameSelectionDisplayMode.VISIBLE, GameInstanceType.GAME, PackageLoader.MELON_LOADER, ["BL"]),

        new Game("Trombone Champ", "TromboneChamp", "TromboneChamp",
            "TromboneChamp", ["TromboneChamp.exe"], "TromboneChamp_Data",
            "https://thunderstore.io/c/trombone-champ/api/v1/package/", EXCLUSIONS,
            [new StorePlatformMetadata(StorePlatform.STEAM, "1059990")], "TromboneChamp.jpg",
            GameSelectionDisplayMode.VISIBLE, GameInstanceType.GAME, PackageLoader.BEPINEX, ["tc"]),

        new Game("Rogue : Genesia", "RogueGenesia", "RogueGenesia",
            "Rogue Genesia", ["Rogue Genesia.exe"], "Rogue Genesia_Data",
            "https://thunderstore.io/c/rogue-genesia/api/v1/package/", EXCLUSIONS,
            [new StorePlatformMetadata(StorePlatform.STEAM, "2067920")], "RogueGenesia.jpg",
            GameSelectionDisplayMode.VISIBLE, GameInstanceType.GAME, PackageLoader.BEPINEX, ["rg"]),

        new Game("Across the Obelisk", "AcrossTheObelisk", "AcrossTheObelisk",
            "Across the Obelisk", ["AcrossTheObelisk.exe"], "AcrossTheObelisk_Data",
            "https://thunderstore.io/c/across-the-obelisk/api/v1/package/", EXCLUSIONS,
            [new StorePlatformMetadata(StorePlatform.STEAM, "1385380")], "AcrossTheObelisk.jpg",
            GameSelectionDisplayMode.VISIBLE, GameInstanceType.GAME, PackageLoader.BEPINEX, ["ato", "ao"]),

        new Game("ULTRAKILL", "ULTRAKILL", "ULTRAKILL",
            "ULTRAKILL", ["ULTRAKILL.exe"], "ULTRAKILL_Data",
            "https://thunderstore.io/c/ultrakill/api/v1/package/", EXCLUSIONS,
            [new StorePlatformMetadata(StorePlatform.STEAM, "1229490")], "ULTRAKILL.jpg",
            GameSelectionDisplayMode.VISIBLE, GameInstanceType.GAME, PackageLoader.BEPINEX, ["uk"]),

        new Game("Ultimate Chicken Horse", "UltimateChickenHorse", "UltimateChickenHorse",
            "Ultimate Chicken Horse", ["UltimateChickenHorse.exe"], "UltimateChickenHorse_Data",
            "https://thunderstore.io/c/ultimate-chicken-horse/api/v1/package/", EXCLUSIONS,
            [new StorePlatformMetadata(StorePlatform.STEAM, "386940")], "ultimate-chicken-horse.jpg",
            GameSelectionDisplayMode.VISIBLE, GameInstanceType.GAME, PackageLoader.BEPINEX, ["uch"]),

        new Game("Atrio: The Dark Wild", "AtrioTheDarkWild", "AtrioTheDarkWild",
            "Atrio The Dark Wild", ["Atrio.exe"], "Atrio_Data",
            "https://thunderstore.io/c/atrio-the-dark-wild/api/v1/package/", EXCLUSIONS,
            [new StorePlatformMetadata(StorePlatform.STEAM, "1125390")], "atrio-the-dark-wild.jpg",
            GameSelectionDisplayMode.VISIBLE, GameInstanceType.GAME, PackageLoader.BEPINEX, ["adw"]),

        new Game("Brotato", "Brotato", "Brotato",
            "Brotato", ["Brotato.exe"], "",
            "https://thunderstore.io/c/brotato/api/v1/package/", EXCLUSIONS,
            [new StorePlatformMetadata(StorePlatform.STEAM, "1942280")], "brotato.jpg",
            GameSelectionDisplayMode.VISIBLE, GameInstanceType.GAME, PackageLoader.GODOT_ML, []),

        new Game("Ancient Dungeon VR", "AncientDungeonVR", "AncientDungeonVR",
            "Ancient Dungeon VR", ["Ancient_Dungeon.exe"], "Ancient_Dungeon_Data",
            "https://thunderstore.io/c/ancient-dungeon-vr/api/v1/package/", EXCLUSIONS,
            [new StorePlatformMetadata(StorePlatform.STEAM, "1125240"), new StorePlatformMetadata(StorePlatform.OCULUS_STORE)], "ancient-dungeon-vr.png",
            GameSelectionDisplayMode.VISIBLE, GameInstanceType.GAME, PackageLoader.ANCIENT_DUNGEON_VR, ["adv"]),

        new Game("RUMBLE", "RUMBLE", "RUMBLE",
            "RUMBLE", ["RUMBLE.exe"], "RUMBLE_Data",
            "https://thunderstore.io/c/rumble/api/v1/package/", EXCLUSIONS,
            [new StorePlatformMetadata(StorePlatform.STEAM, "890550")], "RUMBLE.png",
            GameSelectionDisplayMode.VISIBLE, GameInstanceType.GAME, PackageLoader.MELON_LOADER, []),

        new Game("Dome Keeper", "DomeKeeper", "DomeKeeper",
            "Dome Keeper", ["domekeeper.exe"], "",
            "https://thunderstore.io/c/dome-keeper/api/v1/package/", EXCLUSIONS,
            [new StorePlatformMetadata(StorePlatform.STEAM, "1637320")], "dome-keeper.jpg",
            GameSelectionDisplayMode.VISIBLE, GameInstanceType.GAME, PackageLoader.GODOT_ML, ["dk"]),

        new Game("Skul: The Hero Slayer", "SkulTheHeroSlayer", "SkulTheHeroSlayer",
            "Skul", ["Skul.exe"], "Skul_Data",
            "https://thunderstore.io/c/skul-the-hero-slayer/api/v1/package/", EXCLUSIONS,
            [new StorePlatformMetadata(StorePlatform.STEAM, "1147560")], "skul-the-hero-slayer.jpg",
            GameSelectionDisplayMode.VISIBLE, GameInstanceType.GAME, PackageLoader.BEPINEX, []),

        new Game("Sons Of The Forest", "SonsOfTheForest", "SonsOfTheForest",
            "Sons Of The Forest", ["SonsOfTheForest.exe"], "SonsOfTheForest_Data",
            "https://thunderstore.io/c/sons-of-the-forest/api/v1/package/", EXCLUSIONS,
            [new StorePlatformMetadata(StorePlatform.STEAM, "1326470")], "sons-of-the-forest.jpg",
            GameSelectionDisplayMode.VISIBLE, GameInstanceType.GAME, PackageLoader.BEPINEX, ["sotf"]),

        new Game("The Ouroboros King", "TheOuroborosKing", "TheOuroborosKing",
            "The Ouroboros King", ["The Ouroboros King.exe"], "The Ouroboros King_Data",
            "https://thunderstore.io/c/the-ouroboros-king/api/v1/package/", EXCLUSIONS,
            [new StorePlatformMetadata(StorePlatform.STEAM, "2096510")], "the-ouroboros-king.jpg",
            GameSelectionDisplayMode.VISIBLE, GameInstanceType.GAME, PackageLoader.BEPINEX, ["tok"]),

        new Game("Wrestling Empire", "WrestlingEmpire", "WrestlingEmpire",
            "Wrestling Empire", ["Wrestling Empire.exe"], "Wrestling Empire_Data",
            "https://thunderstore.io/c/wrestling-empire/api/v1/package/", EXCLUSIONS,
            [new StorePlatformMetadata(StorePlatform.STEAM, "1620340")], "wrestling-empire.jpg",
            GameSelectionDisplayMode.VISIBLE, GameInstanceType.GAME, PackageLoader.BEPINEX, ["we"]),

        new Game("Receiver 2", "Receiver2", "Receiver2",
            "Receiver 2", ["Receiver2.exe"], "Receiver2_Data",
            "https://thunderstore.io/c/receiver-2/api/v1/package/", EXCLUSIONS,
            [new StorePlatformMetadata(StorePlatform.STEAM, "1129310")], "receiver-2.jpg",
            GameSelectionDisplayMode.VISIBLE, GameInstanceType.GAME, PackageLoader.BEPINEX, ["rec2"]),

        new Game("The Planet Crafter", "ThePlanetCrafter", "ThePlanetCrafter",
            "The Planet Crafter", ["Planet Crafter.exe"], "ThePlanetCrafter_Data",
            "https://thunderstore.io/c/the-planet-crafter/api/v1/package/", EXCLUSIONS,
            [new StorePlatformMetadata(StorePlatform.STEAM, "1284190")], "the-planet-crafter.jpg",
            GameSelectionDisplayMode.VISIBLE, GameInstanceType.GAME, PackageLoader.BEPINEX, ["tpc"]),

        new Game("Patch Quest", "PatchQuest", "PatchQuest",
            "Patch Quest", ["Patch Quest.exe"], "PatchQuest_Data",
            "https://thunderstore.io/c/patch-quest/api/v1/package/", EXCLUSIONS,
            [new StorePlatformMetadata(StorePlatform.STEAM, "1347970")], "patch-quest.jpg",
            GameSelectionDisplayMode.VISIBLE, GameInstanceType.GAME, PackageLoader.MELON_LOADER, ["pq"]),

        new Game("Shadows Over Loathing", "ShadowsOverLoathing", "ShadowsOverLoathing",
            path.join("Shadows Over Loathing", "Shadows Over Loathing"), ["Shadows Over Loathing.exe"], "ShadowsOverLoathing_Data",
            "https://thunderstore.io/c/shadows-over-loathing/api/v1/package/", EXCLUSIONS,
            [new StorePlatformMetadata(StorePlatform.STEAM, "1939160")], "shadows-over-loathing.jpg",
            GameSelectionDisplayMode.VISIBLE, GameInstanceType.GAME, PackageLoader.BEPINEX, ["sol"]),

        new Game("West of Loathing", "WestofLoathing", "WestofLoathing",
            "West of Loathing", ["West of Loathing.exe"], "WestofLoathing_Data",
            "https://thunderstore.io/c/west-of-loathing/api/v1/package/", EXCLUSIONS,
            [new StorePlatformMetadata(StorePlatform.STEAM, "597220")], "west-of-loathing.jpg",
            GameSelectionDisplayMode.VISIBLE, GameInstanceType.GAME, PackageLoader.BEPINEX, ["wol"]),

        new Game("Sun Haven", "SunHaven", "SunHaven",
            "Sun Haven", ["Sun Haven.exe"], "SunHaven_Data",
            "https://thunderstore.io/c/sun-haven/api/v1/package/", EXCLUSIONS,
            [new StorePlatformMetadata(StorePlatform.STEAM, "1432860")], "sun-haven.jpg",
            GameSelectionDisplayMode.VISIBLE, GameInstanceType.GAME, PackageLoader.BEPINEX, ["sh"]),

        new Game("Wildfrost", "Wildfrost", "Wildfrost",
            "Wildfrost", ["Wildfrost.exe"], "Wildfrost_Data",
            "https://thunderstore.io/c/wildfrost/api/v1/package/", EXCLUSIONS,
            [new StorePlatformMetadata(StorePlatform.STEAM, "1811990")], "wildfrost.jpg",
            GameSelectionDisplayMode.VISIBLE, GameInstanceType.GAME, PackageLoader.BEPINEX, ["wfrst"]),

        new Game("Shadows of Doubt", "ShadowsofDoubt", "ShadowsofDoubt",
            "Shadows of Doubt", ["Shadows of Doubt.exe"], "ShadowsofDoubt_Data",
            "https://thunderstore.io/c/shadows-of-doubt/api/v1/package/", EXCLUSIONS,
            [new StorePlatformMetadata(StorePlatform.STEAM, "986130")], "shadows-of-doubt.jpg",
            GameSelectionDisplayMode.VISIBLE, GameInstanceType.GAME, PackageLoader.BEPINEX, ["sod"]),

        new Game("Garfield Kart - Furious Racing", "GarfieldKartFuriousRacing", "GarfieldKartFuriousRacing",
            "Garfield Kart - Furious Racing", ["Garfield Kart Furious Racing.exe"], "GarfieldKartFuriousRacing_Data",
            "https://thunderstore.io/c/garfield-kart-furious-racing/api/v1/package/", EXCLUSIONS,
            [new StorePlatformMetadata(StorePlatform.STEAM, "1085510")], "garfield-kart-furious-racing.png",
            GameSelectionDisplayMode.VISIBLE, GameInstanceType.GAME, PackageLoader.BEPINEX, ["gkfr"]),

        new Game("Techtonica", "Techtonica", "Techtonica",
            "Techtonica", ["Techtonica.exe"], "Techtonica_Data",
            "https://thunderstore.io/c/techtonica/api/v1/package/", EXCLUSIONS,
            [new StorePlatformMetadata(StorePlatform.STEAM, "1457320")], "techtonica.png",
            GameSelectionDisplayMode.VISIBLE, GameInstanceType.GAME, PackageLoader.BEPINEX, ["tt"]),

        new Game("Thronefall", "Thronefall", "Thronefall",
            "Thronefall", ["Thronefall.exe"], "Thronefall_Data",
            "https://thunderstore.io/c/thronefall/api/v1/package/", EXCLUSIONS,
            [new StorePlatformMetadata(StorePlatform.STEAM, "2239150")], "thronefall.png",
            GameSelectionDisplayMode.VISIBLE, GameInstanceType.GAME, PackageLoader.BEPINEX, ["tf"]),

        new Game("We Love Katamari REROLL+ Royal Reverie", "WeLoveKatamariRerollRoyalReverie", "WeLoveKatamariRerollRoyalReverie",
            "WLKRR", ["WLKRR.exe"], "WeLoveKatamariRerollRoyalReverie_Data",
            "https://thunderstore.io/c/we-love-katamari-reroll-royal-reverie/api/v1/package/", EXCLUSIONS,
            [new StorePlatformMetadata(StorePlatform.STEAM, "1730700")], "WLKRR.jpg",
            GameSelectionDisplayMode.VISIBLE, GameInstanceType.GAME, PackageLoader.BEPINEX, ["wlkrr"]),

        new Game("Wizard of Legend", "WizardOfLegend", "WizardOfLegend",
            "Wizard of Legend", ["WizardOfLegend.exe"], "WizardOfLegend_Data",
            "https://thunderstore.io/c/wizard-of-legend/api/v1/package/", EXCLUSIONS,
            [new StorePlatformMetadata(StorePlatform.STEAM, "445980")], "WizardOfLegend.jpg",
            GameSelectionDisplayMode.VISIBLE, GameInstanceType.GAME, PackageLoader.BEPINEX, ["wol"]),

        new Game(
            "Bomb Rush Cyberfunk", "BombRushCyberfunk", "BombRushCyberfunk",
            "BombRushCyberfunk", ["Bomb Rush Cyberfunk.exe"], "Bomb Rush Cyberfunk_Data",
            "https://thunderstore.io/c/bomb-rush-cyberfunk/api/v1/package/", EXCLUSIONS,
            [
                new StorePlatformMetadata(StorePlatform.STEAM, "1353230"),
                new StorePlatformMetadata(StorePlatform.XBOX_GAME_PASS, "TeamReptile.BombRushCyberfunk")
            ], "BombRushCyberfunk.jpg", GameSelectionDisplayMode.VISIBLE, GameInstanceType.GAME, PackageLoader.BEPINEX, ["brc"]),

        new Game(
            "TouhouLostBranchOfLegend", "TouhouLostBranchOfLegend", "TouhouLostBranchOfLegend",
            "LBoL", ["LBoL.exe"], "LBoL_Data",
            "https://thunderstore.io/c/touhou-lost-branch-of-legend/api/v1/package/", EXCLUSIONS,
            [new StorePlatformMetadata(StorePlatform.STEAM, "1140150")], "TouhouLostBranchOfLegend.jpg",
            GameSelectionDisplayMode.VISIBLE, GameInstanceType.GAME, PackageLoader.BEPINEX, ["lbol"]),

         new Game("Wizard With A Gun", "WizardWithAGun", "WizardWithAGun",
            "Wizard With A Gun", ['wizardwithagun.exe'], "wizardwithagun_Data",
            "https://thunderstore.io/c/wizard-with-a-gun/api/v1/package/", EXCLUSIONS,
            [new StorePlatformMetadata(StorePlatform.STEAM, "1150530")], "WizardWithAGun.jpg",
            GameSelectionDisplayMode.VISIBLE, GameInstanceType.GAME, PackageLoader.BEPINEX, ["wizgun"]),

        new Game("Sunkenland", "Sunkenland", "Sunkenland",
            "Sunkenland", ["Sunkenland.exe"], "Sunkenland_Data",
            "https://thunderstore.io/c/sunkenland/api/v1/package/", EXCLUSIONS,
            [new StorePlatformMetadata(StorePlatform.STEAM, "2080690")], "Sunkenland.jpg",
            GameSelectionDisplayMode.VISIBLE, GameInstanceType.GAME, PackageLoader.BEPINEX, []),

        new Game("Atomicrops", "Atomicrops", "Atomicrops",
            "Atomicrops", ["Atomicrops.exe"], "Atomicrops_Data",
            "https://thunderstore.io/c/atomicrops/api/v1/package/", EXCLUSIONS,
            [new StorePlatformMetadata(StorePlatform.STEAM, "757320")], "Atomicrops.jpg",
            GameSelectionDisplayMode.VISIBLE, GameInstanceType.GAME, PackageLoader.BEPINEX, ["ac"]),

        new Game("Erenshor", "Erenshor", "Erenshor",
            "Erenshor", ["Erenshor.exe"], "Erenshor_Data",
            "https://thunderstore.io/c/erenshor/api/v1/package/", EXCLUSIONS,
            [new StorePlatformMetadata(StorePlatform.STEAM, "2382520")], "Erenshor.jpg",
            GameSelectionDisplayMode.VISIBLE, GameInstanceType.GAME, PackageLoader.BEPINEX, []),

        new Game("Last Train Outta' Wormtown", "LastTrainOuttaWormtown", "LastTrainOuttaWormtown",
            "Last Train Outta' Wormtown", ["Last Train Out Of WormTown.exe"], "Last Train Out Of WormTown_Data",
            "https://thunderstore.io/c/last-train-outta-wormtown/api/v1/package/", EXCLUSIONS,
            [new StorePlatformMetadata(StorePlatform.STEAM, "2318480")], "LastTrainOuttaWormtown.png",
            GameSelectionDisplayMode.VISIBLE, GameInstanceType.GAME, PackageLoader.BEPINEX, ["ltow"]),

        new Game("DREDGE", "Dredge", "Dredge",
            "DREDGE", ["DREDGE.exe"], "DREDGE_Data",
            "https://thunderstore.io/c/dredge/api/v1/package/", EXCLUSIONS,
            [new StorePlatformMetadata(StorePlatform.STEAM, "1562430")], "Dredge.png",
            GameSelectionDisplayMode.VISIBLE, GameInstanceType.GAME, PackageLoader.BEPINEX, []),

        new Game("Cities: Skylines II", "CitiesSkylines2", "CitiesSkylines2",
            "Cities Skylines II", ["Cities2.exe"], "CitiesSkylines2_Data",
            "https://thunderstore.io/c/cities-skylines-ii/api/v1/package/", EXCLUSIONS,
            [new StorePlatformMetadata(StorePlatform.STEAM, "949230"), new StorePlatformMetadata(StorePlatform.XBOX_GAME_PASS, "ParadoxInteractive.CitiesSkylinesII-PCEdition")], "CitiesSkylines2.png",
            GameSelectionDisplayMode.VISIBLE, GameInstanceType.GAME, PackageLoader.BEPINEX, ["cs2"]),

        new Game("Lethal Company", "LethalCompany", "LethalCompany",
            "Lethal Company", ["Lethal Company.exe"], "Lethal Company_Data",
            "https://thunderstore.io/c/lethal-company/api/v1/package/", EXCLUSIONS,
            [new StorePlatformMetadata(StorePlatform.STEAM, "1966720")], "LethalCompany.png",
            GameSelectionDisplayMode.VISIBLE, GameInstanceType.GAME, PackageLoader.BEPINEX, ["lc"]),

        new Game("Meeple Station", "MeepleStation", "MeepleStation",
            "Meeple Station", ["Meeple Station.exe"], "MeepleStation_Data",
            "https://thunderstore.io/c/meeple-station/api/v1/package/", EXCLUSIONS,
            [new StorePlatformMetadata(StorePlatform.STEAM, "900010")], "MeepleStation.png",
            GameSelectionDisplayMode.VISIBLE, GameInstanceType.GAME, PackageLoader.BEPINEX, ["ms"]),

        new Game("Void Crew", "VoidCrew", "VoidCrew",
            "Void Crew", ["Void Crew.exe"], "VoidCrew_Data",
            "https://thunderstore.io/c/void-crew/api/v1/package/", EXCLUSIONS,
            [new StorePlatformMetadata(StorePlatform.STEAM, "1063420")], "VoidCrew.png",
            GameSelectionDisplayMode.VISIBLE, GameInstanceType.GAME, PackageLoader.BEPINEX, ["vc"]),

        new Game("Sailwind", "Sailwind", "Sailwind",
            "Sailwind", ["Sailwind.exe"], "Sailwind_Data",
            "https://thunderstore.io/c/sailwind/api/v1/package/", EXCLUSIONS,
            [new StorePlatformMetadata(StorePlatform.STEAM, "1764530")], "Sailwind.png",
            GameSelectionDisplayMode.VISIBLE, GameInstanceType.GAME, PackageLoader.BEPINEX, []),

        new Game(
            "Voices of the Void", "VotV", "VotV",
            "", ["VotV.exe"], "VotV",
            "https://thunderstore.io/c/voices-of-the-void/api/v1/package/", EXCLUSIONS,
            [new StorePlatformMetadata(StorePlatform.OTHER)], "VotV.png",
            GameSelectionDisplayMode.VISIBLE, GameInstanceType.GAME, PackageLoader.SHIMLOADER, ["votv"]),

        new Game(
            "Palworld", "Palworld", "Palworld",
            "Palworld", ["Palworld.exe"], "Pal",
            "https://thunderstore.io/c/palworld/api/v1/package/", EXCLUSIONS,
            [new StorePlatformMetadata(StorePlatform.STEAM, "1623730")], "Palworld.png",
            GameSelectionDisplayMode.VISIBLE, GameInstanceType.GAME, PackageLoader.SHIMLOADER, ["palworld"]),

        new Game("Plasma", "Plasma", "Plasma",
            "Plasma", ["Plasma.exe"], "Plasma_Data",
            "https://thunderstore.io/c/plasma/api/v1/package/", EXCLUSIONS,
            [new StorePlatformMetadata(StorePlatform.STEAM, "1409160")], "Plasma.jpg",
            GameSelectionDisplayMode.VISIBLE, GameInstanceType.GAME, PackageLoader.BEPINEX, []),

            new Game("Content Warning", "ContentWarning", "ContentWarning",
            "Content Warning", ["Content Warning.exe"], "Content Warning_Data",
            "https://thunderstore.io/c/content-warning/api/v1/package/", EXCLUSIONS,
            [new StorePlatformMetadata(StorePlatform.STEAM, "2881650")], "ContentWarning.png",
            GameSelectionDisplayMode.VISIBLE, GameInstanceType.GAME, PackageLoader.BEPINEX, ["cw"]),

        new Game("Balatro", "Balatro", "Balatro",
            "Balatro", ["Balatro.exe"], "Balatro_Data",
            "https://thunderstore.io/c/balatro/api/v1/package/", EXCLUSIONS,
            [new StorePlatformMetadata(StorePlatform.STEAM, "2379780")], "Balatro.png",
            GameSelectionDisplayMode.VISIBLE, GameInstanceType.GAME, PackageLoader.LOVELY, []),

        new Game(
            "Bopl Battle", "BoplBattle", "BoplBattle",
            "Bopl Battle", ["BoplBattle.exe"], "BoplBattle_Data",
            "https://thunderstore.io/c/bopl-battle/api/v1/package/", EXCLUSIONS,
            [new StorePlatformMetadata(StorePlatform.STEAM, "1686940")], "BoplBattle.png",
            GameSelectionDisplayMode.VISIBLE, GameInstanceType.GAME, PackageLoader.BEPINEX, ["bb"]),

        new Game("Vertigo 2", "Vertigo2", "Vertigo2",
            "Vertigo 2", ["vertigo2.exe"], "vertigo2_Data",
            "https://thunderstore.io/c/vertigo-2/api/v1/package/", EXCLUSIONS,
            [new StorePlatformMetadata(StorePlatform.STEAM, "843390")], "Vertigo2.png",
            GameSelectionDisplayMode.VISIBLE, GameInstanceType.GAME, PackageLoader.BEPINEX, []),

        new Game("Against the Storm", "AgainstTheStorm", "AgainstTheStorm",
            "Against the Storm", ["Against the Storm.exe"], "Against the Storm_Data",
            "https://thunderstore.io/c/against-the-storm/api/v1/package/", EXCLUSIONS,
            [new StorePlatformMetadata(StorePlatform.STEAM, "1336490")], "AgainstTheStorm.png",
            GameSelectionDisplayMode.VISIBLE, GameInstanceType.GAME, PackageLoader.BEPINEX, ["ats"]),

        new Game("Lycans", "Lycans", "Lycans",
            "Lycans", ["Lycans.exe"], "Lycans_Data",
            "https://thunderstore.io/c/lycans/api/v1/package/", EXCLUSIONS,
            [new StorePlatformMetadata(StorePlatform.STEAM, "2596100")], "Lycans.png",
            GameSelectionDisplayMode.VISIBLE, GameInstanceType.GAME, PackageLoader.BEPINEX, []),

        new Game("Castle Story", "CastleStory", "CastleStory",
            "Castle Story", ["Castle Story.exe"], "Castle Story_Data",
            "https://thunderstore.io/c/castle-story/api/v1/package/", EXCLUSIONS,
            [new StorePlatformMetadata(StorePlatform.STEAM_DIRECT, "227860")], "CastleStory.png",
            GameSelectionDisplayMode.VISIBLE, GameInstanceType.GAME, PackageLoader.BEPINEX, ["cs"]),

        new Game(
            "Panicore", "Panicore", "Panicore",
            "Panicore", ["Panicore.exe"], "Panicore",
            "https://thunderstore.io/c/panicore/api/v1/package/", EXCLUSIONS,
            [new StorePlatformMetadata(StorePlatform.STEAM, "2695940")], "Panicore.png",
            GameSelectionDisplayMode.VISIBLE, GameInstanceType.GAME, PackageLoader.SHIMLOADER, ["panicore"]),

        new Game("Risk of Rain Returns", "RiskofRainReturns", "RiskofRainReturns",
            "Risk of Rain Returns", ["Risk of Rain Returns.exe"], "",
            "https://thunderstore.io/c/risk-of-rain-returns/api/v1/package/", EXCLUSIONS,
            [new StorePlatformMetadata(StorePlatform.STEAM, "1337520")], "RiskOfRainReturns.png",
            GameSelectionDisplayMode.VISIBLE, GameInstanceType.GAME, PackageLoader.RETURN_OF_MODDING, ["rorr"]),

        new Game("Magicraft", "Magicraft", "Magicraft",
            "Magicraft", ["Magicraft.exe"], "Magicraft_Data",
            "https://thunderstore.io/c/magicraft/api/v1/package/", EXCLUSIONS,
            [new StorePlatformMetadata(StorePlatform.STEAM, "2103140")], "Magicraft.png",
            GameSelectionDisplayMode.VISIBLE, GameInstanceType.GAME, PackageLoader.BEPINEX, []),

        new Game("Another Crab's Treasure", "AnotherCrabsTreasure", "AnotherCrabsTreasure",
            "AnotherCrabsTreasure", ["AnotherCrabsTreasure.exe"], "AnotherCrabsTreasure_Data",
            "https://thunderstore.io/c/another-crabs-treasure/api/v1/package/", EXCLUSIONS,
            [new StorePlatformMetadata(StorePlatform.STEAM, "1887840")], "AnotherCrabsTreasure.png",
            GameSelectionDisplayMode.VISIBLE, GameInstanceType.GAME, PackageLoader.BEPINEX, ["act"]),

        new Game("Gladio Mori", "GladioMori", "GladioMori",
            "Gladio Mori Demo", ["Gladio Mori.exe"], "Gladio Mori_Data",
            "https://thunderstore.io/c/gladio-mori/api/v1/package/", EXCLUSIONS,
            [new StorePlatformMetadata(StorePlatform.STEAM, "2908480")], "GladioMori.png",
            GameSelectionDisplayMode.VISIBLE, GameInstanceType.GAME, PackageLoader.BEPINEX, ["gm"]),

        new Game("Slipstream: Rogue Space", "SlipstreamRogueSpace", "SlipstreamRogueSpace",
            "Slipstream Rogue Space", ["Slipstream_Win.exe"], "Slipstream_Win_Data",
            "https://thunderstore.io/c/slipstream-rogue-space/api/v1/package/", EXCLUSIONS,
            [new StorePlatformMetadata(StorePlatform.STEAM, "2765860")], "SlipstreamRogueSpace.png",
            GameSelectionDisplayMode.VISIBLE, GameInstanceType.GAME, PackageLoader.BEPINEX, ["srs"]),

        new Game("Back to the Dawn", "BacktotheDawn", "BacktotheDawn",
            "MetalHeadGames", ["Back To The Dawn.exe"], "Back To The Dawn_Data",
            "https://thunderstore.io/c/back-to-the-dawn/api/v1/package/", EXCLUSIONS,
            [new StorePlatformMetadata(StorePlatform.STEAM, "1735700")], "BackToTheDawn.png",
            GameSelectionDisplayMode.VISIBLE, GameInstanceType.GAME, PackageLoader.BEPINEX, ["bttd"]),

        new Game("Below the Stone", "BelowTheStone", "BelowTheStone",
            "Below The Stone", ["Below The Stone.exe"], "Below The Stone_Data",
            "https://thunderstore.io/c/below-the-stone/api/v1/package/", EXCLUSIONS,
            [new StorePlatformMetadata(StorePlatform.STEAM, "1170230")], "BelowTheStone.png",
            GameSelectionDisplayMode.VISIBLE, GameInstanceType.GAME, PackageLoader.BEPINEX, ["bts"]),

        new Game("Gloomwood", "Gloomwood", "Gloomwood",
            "Gloomwood", ["Gloomwood.exe"], "Gloomwood_Data",
            "https://thunderstore.io/c/gloomwood/api/v1/package/", EXCLUSIONS,
            [new StorePlatformMetadata(StorePlatform.STEAM, "1150760")], "Gloomwood.png",
            GameSelectionDisplayMode.VISIBLE, GameInstanceType.GAME, PackageLoader.BEPINEX, ["gw"]),

        new Game("Among Us", "AmongUs", "AmongUs",
            "Among Us", ["Among Us.exe"], "Among Us_Data",
            "https://thunderstore.io/c/among-us/api/v1/package/", EXCLUSIONS,
            [
                new StorePlatformMetadata(StorePlatform.STEAM, "945360"),
                new StorePlatformMetadata(StorePlatform.EPIC_GAMES_STORE, "among-us"),
                new StorePlatformMetadata(StorePlatform.XBOX_GAME_PASS, "Innersloth.AmongUs"),
                new StorePlatformMetadata(StorePlatform.OTHER)
            ],
            "AmongUs.png", GameSelectionDisplayMode.VISIBLE, GameInstanceType.GAME, PackageLoader.BEPINEX, ["au"]),

<<<<<<< HEAD
        new Game("Deep Rock Galactic: Survivor", "DeepRockGalacticSurvivor", "DeepRockGalacticSurvivor",
            "Deep Rock Survivor", ["DRG Survivor.exe"], "DRG Survivor_Data",
            "https://thunderstore.io/c/deep-rock-galactic-survivor/api/v1/package/", EXCLUSIONS,
            [new StorePlatformMetadata(StorePlatform.STEAM, "2321470")], "DeepRockGalacticSurvivor.png",
=======
        new Game("Ale & Tale Tavern", "AleAndTaleTavern", "AleAndTaleTavern",
            "Ale & Tale Tavern", ["Ale and Tale Tavern.exe"], "Ale and Tale Tavern_Data",
            "https://thunderstore.io/c/ale-and-tale-tavern/api/v1/package/", EXCLUSIONS,
            [new StorePlatformMetadata(StorePlatform.STEAM, "2683150")], "AleAndTaleTavern.png",
            GameSelectionDisplayMode.VISIBLE, GameInstanceType.GAME, PackageLoader.BEPINEX, [""]),

        new Game("Screw Drivers", "ScrewDrivers", "ScrewDrivers",
            "Screw Drivers", ["Screw Drivers.exe"], "Screw Drivers_Data",
            "https://thunderstore.io/c/screw-drivers/api/v1/package/", EXCLUSIONS,
            [new StorePlatformMetadata(StorePlatform.STEAM, "1279510")], "ScrewDrivers.png",
            GameSelectionDisplayMode.VISIBLE, GameInstanceType.GAME, PackageLoader.BEPINEX, [""]),

        new Game("Nine Sols", "NineSols", "NineSols",
            "Nine Sols", ["NineSols.exe"], "Nine Sols_Data",
            "https://thunderstore.io/c/nine-sols/api/v1/package/", EXCLUSIONS,
            [new StorePlatformMetadata(StorePlatform.STEAM, "1809540")], "NineSols.png",
            GameSelectionDisplayMode.VISIBLE, GameInstanceType.GAME, PackageLoader.BEPINEX, [""]),

        new Game("Goodbye Volcano High", "GoodbyeVolcanoHigh", "GoodbyeVolcanoHigh",
            "Goodbye Volcano High", ["Goodbye Volcano High.exe"], "Goodbye Volcano High_Data",
            "https://thunderstore.io/c/goodbye-volcano-high/api/v1/package/", EXCLUSIONS,
            [new StorePlatformMetadata(StorePlatform.STEAM, "1310330")], "GoodbyeVolcanoHigh.png",
            GameSelectionDisplayMode.VISIBLE, GameInstanceType.GAME, PackageLoader.BEPINEX, [""]),

        new Game("Supermarket Together", "SupermarketTogether", "SupermarketTogether",
            "Supermarket Together", ["Supermarket Together.exe"], "Supermarket Together_Data",
            "https://thunderstore.io/c/supermarket-together/api/v1/package/", EXCLUSIONS,
            [new StorePlatformMetadata(StorePlatform.STEAM, "2709570")], "SupermarketTogether.png",
>>>>>>> 6f67d4bd
            GameSelectionDisplayMode.VISIBLE, GameInstanceType.GAME, PackageLoader.BEPINEX, [""]),
    ];

    static get activeGame(): Game {
        return this._activeGame;
    }

    static set activeGame(game: Game) {
        this._activeGame = game;
    }

    // Used for loading game specific settings before game is selected.
    static get defaultGame(): Game {
        return this._gameList.find(value => value.internalFolderName === "RiskOfRain2")!;
    }

    static get gameList(): Game[] {
        return [...this._gameList];
    }

    public static async activate(game: Game, platform: StorePlatform) {
        this._activeGame = game;
        this._activeGame.setActivePlatformByStore(platform);
        PathResolver.MOD_ROOT = path.join(PathResolver.ROOT, game.internalFolderName);
        await FileUtils.ensureDirectory(PathResolver.MOD_ROOT);
    }

    public static findByFolderName(name?: string|null) {
        return name
            ? this._gameList.find((game) => game.internalFolderName === name)
            : undefined;
    }
}<|MERGE_RESOLUTION|>--- conflicted
+++ resolved
@@ -699,12 +699,12 @@
             ],
             "AmongUs.png", GameSelectionDisplayMode.VISIBLE, GameInstanceType.GAME, PackageLoader.BEPINEX, ["au"]),
 
-<<<<<<< HEAD
         new Game("Deep Rock Galactic: Survivor", "DeepRockGalacticSurvivor", "DeepRockGalacticSurvivor",
             "Deep Rock Survivor", ["DRG Survivor.exe"], "DRG Survivor_Data",
             "https://thunderstore.io/c/deep-rock-galactic-survivor/api/v1/package/", EXCLUSIONS,
             [new StorePlatformMetadata(StorePlatform.STEAM, "2321470")], "DeepRockGalacticSurvivor.png",
-=======
+            GameSelectionDisplayMode.VISIBLE, GameInstanceType.GAME, PackageLoader.BEPINEX, [""]),
+
         new Game("Ale & Tale Tavern", "AleAndTaleTavern", "AleAndTaleTavern",
             "Ale & Tale Tavern", ["Ale and Tale Tavern.exe"], "Ale and Tale Tavern_Data",
             "https://thunderstore.io/c/ale-and-tale-tavern/api/v1/package/", EXCLUSIONS,
@@ -733,7 +733,6 @@
             "Supermarket Together", ["Supermarket Together.exe"], "Supermarket Together_Data",
             "https://thunderstore.io/c/supermarket-together/api/v1/package/", EXCLUSIONS,
             [new StorePlatformMetadata(StorePlatform.STEAM, "2709570")], "SupermarketTogether.png",
->>>>>>> 6f67d4bd
             GameSelectionDisplayMode.VISIBLE, GameInstanceType.GAME, PackageLoader.BEPINEX, [""]),
     ];
 
