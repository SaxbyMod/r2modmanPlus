--- conflicted
+++ resolved
@@ -632,21 +632,19 @@
             "https://thunderstore.io/c/castle-story/api/v1/package/", EXCLUSIONS,
             [new StorePlatformMetadata(StorePlatform.STEAM_DIRECT, "227860")], "CastleStory.png",
             GameSelectionDisplayMode.VISIBLE, GameInstanceType.GAME, PackageLoader.BEPINEX, ["cs"]),
-
-<<<<<<< HEAD
-        new Game("Risk of Rain Returns", "RiskofRainReturns", "RiskofRainReturns",
-            "Risk of Rain Returns", ["Risk of Rain Returns.exe"], "",
-            "https://thunderstore.io/c/risk-of-rain-returns/api/v1/package/", EXCLUSIONS,
-            [new StorePlatformMetadata(StorePlatform.STEAM, "1337520")], "RiskofRainReturns.jpg",
-            GameSelectionDisplayMode.VISIBLE, GameInstanceType.GAME, PackageLoader.RETURN_OF_MODDING, ["rorr"]),
-=======
+      
         new Game(
             "Panicore", "Panicore", "Panicore",
             "Panicore", ["Panicore.exe"], "Panicore",
             "https://thunderstore.io/c/panicore/api/v1/package/", EXCLUSIONS,
             [new StorePlatformMetadata(StorePlatform.STEAM, "2695940")], "Panicore.png",
             GameSelectionDisplayMode.VISIBLE, GameInstanceType.GAME, PackageLoader.SHIMLOADER, ["panicore"]),
->>>>>>> 9a8dadeb
+
+        new Game("Risk of Rain Returns", "RiskofRainReturns", "RiskofRainReturns",
+            "Risk of Rain Returns", ["Risk of Rain Returns.exe"], "",
+            "https://thunderstore.io/c/risk-of-rain-returns/api/v1/package/", EXCLUSIONS,
+            [new StorePlatformMetadata(StorePlatform.STEAM, "1337520")], "RiskofRainReturns.jpg",
+            GameSelectionDisplayMode.VISIBLE, GameInstanceType.GAME, PackageLoader.RETURN_OF_MODDING, ["rorr"]),
     ];
 
     static get activeGame(): Game {
