--- conflicted
+++ resolved
@@ -699,12 +699,12 @@
             ],
             "AmongUs.png", GameSelectionDisplayMode.VISIBLE, GameInstanceType.GAME, PackageLoader.BEPINEX, ["au"]),
 
-<<<<<<< HEAD
         new Game("Screw Drivers", "ScrewDrivers", "ScrewDrivers",
             "Screw Drivers", ["Screw Drivers.exe"], "Screw Drivers_Data",
             "https://thunderstore.io/c/screw-drivers/api/v1/package/", EXCLUSIONS,
             [new StorePlatformMetadata(StorePlatform.STEAM, "1279510")], "ScrewDrivers.png",
-=======
+            GameSelectionDisplayMode.VISIBLE, GameInstanceType.GAME, PackageLoader.BEPINEX, [""]),
+
         new Game("Nine Sols", "NineSols", "NineSols",
             "Nine Sols", ["NineSols.exe"], "Nine Sols_Data",
             "https://thunderstore.io/c/nine-sols/api/v1/package/", EXCLUSIONS,
@@ -721,7 +721,6 @@
             "Supermarket Together", ["Supermarket Together.exe"], "Supermarket Together_Data",
             "https://thunderstore.io/c/supermarket-together/api/v1/package/", EXCLUSIONS,
             [new StorePlatformMetadata(StorePlatform.STEAM, "2709570")], "SupermarketTogether.png",
->>>>>>> 87b11102
             GameSelectionDisplayMode.VISIBLE, GameInstanceType.GAME, PackageLoader.BEPINEX, [""]),
     ];
 
