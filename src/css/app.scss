--- conflicted
+++ resolved
@@ -107,10 +107,10 @@
     border-radius: 4px;
 }
 
-<<<<<<< HEAD
 .non-selectable, .non-selectable *, button, a  {
     user-select: none;
-=======
+}
+
 .file-drop {
     position: fixed;
     z-index: 998;
@@ -119,5 +119,4 @@
     height: 100vh;
     background-color: transparent;
     vertical-align: middle;
->>>>>>> 019db10d
 }