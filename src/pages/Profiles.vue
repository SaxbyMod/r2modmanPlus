<template>
  <div>
    <DeleteProfileModal />
    <!-- Create modal -->
    <div :class="['modal', {'is-active':(addingProfile !== false || renamingProfile !== false)}]">
      <div class="modal-background" @click="closeNewProfileModal()"></div>
      <div class="modal-content">
        <div class="card">
          <header class="card-header">
            <p class="card-header-title">{{addingProfileType}} a profile</p>
          </header>
            <template v-if="(addingProfile && importUpdateSelection === 'IMPORT') || (addingProfile && importUpdateSelection === null) || renamingProfile">
              <div class="card-content">
                <p>This profile will store its own mods independently from other profiles.</p>
                <br/>
                <input class="input" v-model="newProfileName" ref="profileNameInput" />
                <br/><br/>
                <span class="tag is-dark" v-if="newProfileName === '' || makeProfileNameSafe(newProfileName) === ''">
                    Profile name required
                </span>
                <span class="tag is-success" v-else-if="!doesProfileExist(newProfileName)">
                    "{{makeProfileNameSafe(newProfileName)}}" is available
                </span>
                <span class="tag is-danger" v-else-if="doesProfileExist(newProfileName)">
                    "{{makeProfileNameSafe(newProfileName)}}" is either already in use, or contains invalid characters
                </span>
              </div>
            </template>
            <template v-if="addingProfile && importUpdateSelection === 'UPDATE'">
                <div class="card-content">
                    <div class="notification is-warning">
                        <p>All contents of the profile will be overwritten with the contents of the code/file.</p>
                    </div>
                    <p>Select a profile below:</p>
                    <br/>
                    <select class="select" @change="profileSelectOnChange">
                        <option v-for="profile of profileList" :key="profile">{{ profile }}</option>
                    </select>
                </div>
            </template>
          <div class="card-footer">
              <template v-if="addingProfile && (importUpdateSelection === 'IMPORT' || importUpdateSelection === null)">
                  <button id="modal-create-profile-invalid" class="button is-danger" v-if="doesProfileExist(newProfileName)">Create</button>
                  <button id="modal-create-profile" class="button is-info" @click="createProfile(newProfileName)" v-else>Create</button>
              </template>
              <template v-if="addingProfile && importUpdateSelection === 'UPDATE'">
                  <button id="modal-update-profile-invalid" class="button is-danger" v-if="!doesProfileExist(selectedProfile)">Update profile: {{ selectedProfile }}</button>
                  <button id="modal-update-profile" class="button is-info" v-else @click="updateProfile()">Update profile: {{ selectedProfile }}</button>
              </template>
              <template v-if="renamingProfile">
                  <button id="modal-rename-profile-invalid" class="button is-danger" v-if="doesProfileExist(newProfileName)">Rename</button>
                  <button id="modal-rename-profile" class="button is-info" @click="performRename(newProfileName)" v-else>Rename</button>
              </template>
          </div>
        </div>
      </div>
      <button class="modal-close is-large" aria-label="close" @click="closeNewProfileModal()"></button>
    </div>
    <!-- Profile import / update selection modal -->
    <div :class="['modal', {'is-active':(showImportUpdateSelectionModal !== false)}]">
        <div class="modal-background" @click="showImportUpdateSelectionModal = false"></div>
        <div class="modal-content">
            <div class="card">
                <header class="card-header">
                    <p class="card-header-title">Are you going to be updating an existing profile or creating a new one?</p>
                </header>
                <div class="card-footer">
                    <button id="modal-import-new-profile" class="button is-info"
                            @click="showImportUpdateSelectionModal = false; showImportModal = true; importUpdateSelection = 'IMPORT'">Import new profile</button>
                    <button id="modal-update-existing-profile" class="button is-primary"
                            @click="showImportUpdateSelectionModal = false; showImportModal = true; importUpdateSelection = 'UPDATE'">Update existing profile</button>
                </div>
            </div>
        </div>
        <button class="modal-close is-large" aria-label="close" @click="showImportUpdateSelectionModal = false"></button>
    </div>
    <!-- Import profile modal -->
    <div :class="['modal', {'is-active':(showImportModal !== false)}]">
      <div class="modal-background" @click="showImportModal = false"></div>
      <div class="modal-content">
        <div class="card">
          <header class="card-header">
            <p class="card-header-title" v-if="importUpdateSelection === 'IMPORT'">How are you importing a profile?</p>
            <p class="card-header-title" v-if="importUpdateSelection === 'UPDATE'">How are you updating your profile?</p>
          </header>
          <div class="card-footer">
            <button id="modal-import-profile-file" class="button is-info"
              @click="importProfile(); showImportModal = false;">From file</button>
            <button id="modal-import-profile-code" class="button is-primary"
              @click="showImportModal = false; openProfileCodeModal();">From code</button>
          </div>
        </div>
      </div>
      <button class="modal-close is-large" aria-label="close" @click="showImportModal = false"></button>
    </div>
    <!-- Import code modal -->
    <div :class="['modal', {'is-active':(showCodeModal !== false)}]">
      <div class="modal-background" @click="showCodeModal = false;"></div>
      <div class="modal-content">
        <div class="card">
          <header class="card-header">
            <p class="card-header-title">Enter the profile code</p>
          </header>
          <div class="card-content">
            <input type="text" class="input" v-model="profileImportCode" ref="profileCodeInput" />
            <br />
            <br />
            <span class="tag is-dark" v-if="profileImportCode === ''">You haven't entered a code</span>
            <span class="tag is-success" v-else>You may import the profile</span>
          </div>
          <div class="card-footer">
            <button
              id="modal-import-profile-from-code-invalid"
              class="button is-danger"
              v-if="profileImportCode === ''"
            >Fix issues before importing</button>
            <button id="modal-import-profile-from-code" class="button is-info" @click="showCodeModal = false; importProfileUsingCode();" v-else>Import</button>
          </div>
        </div>
      </div>
      <button class="modal-close is-large" aria-label="close" @click="showCodeModal = false;"></button>
    </div>
<<<<<<< HEAD
=======
    <!-- Delete modal -->
    <div :class="['modal', {'is-active':(removingProfile !== false)}]">
      <div class="modal-background" @click="closeRemoveProfileModal()"></div>
      <div class="modal-content">
        <div class="card">
          <header class="card-header">
            <p class="card-header-title">Delete profile</p>
          </header>
          <div class="card-content">
            <p>This will remove all mods, and their config files, installed within this profile.</p>
            <p>If this was an accident, click either the darkened area, or the cross inside located in the top right.</p>
            <p>Are you sure you'd like to delete this profile?</p>
          </div>
          <div class="card-footer">
            <button
              id="modal-delete-profile"
              class="button is-danger"
              @click="removeProfileAfterConfirmation()"
            >Delete profile</button>
          </div>
        </div>
      </div>
      <button class="modal-close is-large" aria-label="close" @click="closeRemoveProfileModal()"></button>
    </div>
>>>>>>> 0b3d2042
    <!-- Import modal -->
    <div :class="['modal', {'is-active':(importingProfile !== false)}]">
      <div class="modal-background"></div>
      <div class="modal-content">
        <div class="card">
          <header class="card-header">
            <p class="card-header-title">{{percentageImported}}% imported</p>
          </header>
          <div class="card-content">
            <p>This may take a while, as mods are being downloaded.</p>
            <p>Please do not close {{appName}}.</p>
          </div>
        </div>
      </div>
    </div>

    <!-- Importing file modal -->
    <div :class="['modal', {'is-active': showFileSelectionHang}]">
         <div class="modal-background"></div>
         <div class="modal-content">
             <div class="notification is-info">
                <h3 class="title">Loading file</h3>
                 <p>A file selection window will appear. Once a profile has been selected it may take a few moments.</p>
             </div>
         </div>
    </div>
    <!-- Content -->
    <hero
      title="Profile selection"
      subtitle="Profiles help to organise mods easily"
      heroType="is-info"
    />
    <div class="columns">
      <div class="column is-full">
        <div>
          <article class="media">
            <div class="media-content">
              <div class="content">
                <div class='notification'>
                    <div class="container">
                        <i class='fas fa-long-arrow-alt-left margin-right' />
                        <strong><a @click="backToGameSelection">Back to game selection</a></strong>
                    </div>
                </div>
                <div v-for="(profileName) of profileList" :key="profileName">
                  <a @click="setSelectedProfile(profileName)">
                    <div class="container">
                      <div class="border-at-bottom">
                        <div class="card is-shadowless">
                          <p
                            :class="['card-header-title', {'has-text-info':selectedProfile === profileName}]"
                          >{{profileName}}</p>
                        </div>
                      </div>
                    </div>
                  </a>
                </div>
              </div>
                <div class="container">
                  <nav class="level">
                    <div class="level-item">
                      <a id="select-profile" class="button is-info" @click="moveToNextScreen()">Select profile</a>
                    </div>
                      <div class="level-item">
                          <a id="rename-profile-disabled" class="button" v-if="selectedProfile === 'Default'" :disabled="true">Rename</a>
                          <a id="rename-profile" class="button" @click="renameProfile()" v-else>Rename</a>
                      </div>
                    <div class="level-item">
                      <a id="create-profile" class="button" @click="importUpdateSelection = null; newProfile('Create', undefined)">Create new</a>
                    </div>
                    <div class="level-item">
                      <!-- <a class='button' @click="importProfile()">Import profile</a> -->
                      <a id="import-profile" class="button" @click="showImportUpdateSelectionModal = true; importUpdateSelection = null;">Import / Update</a>
                    </div>
                    <div class="level-item">
<<<<<<< HEAD
                        <a class="button is-danger" @click="openDeleteProfileModal()">Delete</a>
=======
                      <a id="delete-profile" class="button is-danger" @click="removeProfile()">Delete</a>
>>>>>>> 0b3d2042
                    </div>
                  </nav>
                </div>
                </div>
          </article>
        </div>
      </div>
    </div>
  </div>
</template>

<script lang='ts'>
import Vue from 'vue';
import Component from 'vue-class-component';
import { Ref } from 'vue-property-decorator';
import { Hero, Progress } from '../components/all';
import sanitize from 'sanitize-filename';
import ZipProvider from '../providers/generic/zip/ZipProvider';

import Profile from '../model/Profile';
import VersionNumber from '../model/VersionNumber';
import ThunderstoreMod from '../model/ThunderstoreMod';
import ThunderstoreCombo from '../model/ThunderstoreCombo';
import ThunderstoreVersion from '../model/ThunderstoreVersion';
import ManifestV2 from '../model/ManifestV2';
import ExportFormat from '../model/exports/ExportFormat';
import ExportMod from '../model/exports/ExportMod';
import R2Error from '../model/errors/R2Error';
import StatusEnum from '../model/enums/StatusEnum';
import ManagerSettings from '../r2mm/manager/ManagerSettings';
import ProfileModList from '../r2mm/mods/ProfileModList';
import ProfileInstallerProvider from '../providers/ror2/installing/ProfileInstallerProvider';
import ThunderstoreDownloaderProvider from '../providers/ror2/downloading/ThunderstoreDownloaderProvider';

import * as  yaml from 'yaml';
import * as path from 'path';
import FsProvider from '../providers/generic/file/FsProvider';
import Itf_RoR2MM from '../r2mm/installing/Itf_RoR2MM';
import FileUtils from '../utils/FileUtils';
import InteractionProvider from '../providers/ror2/system/InteractionProvider';
import ManagerInformation from '../_managerinf/ManagerInformation';
import GameDirectoryResolverProvider from '../providers/ror2/game/GameDirectoryResolverProvider';
import { ProfileImportExport } from '../r2mm/mods/ProfileImportExport';
import DeleteProfileModal from "../components/profiles-modals/DeleteProfileModal.vue";

let fs: FsProvider;

@Component({
    components: {
        hero: Hero,
        'progress-bar': Progress,
        DeleteProfileModal,
    },
})
export default class Profiles extends Vue {
    @Ref() readonly profileCodeInput: HTMLInputElement | undefined;
    @Ref() readonly profileNameInput: HTMLInputElement | undefined;

    private addingProfile: boolean = false;
    private newProfileName: string = '';
    private addingProfileType: string = 'Create';

    private importingProfile: boolean = false;
    private percentageImported: number = 0;

    private showImportUpdateSelectionModal: boolean = false;
    private importUpdateSelection: "IMPORT" | "UPDATE" | null = null;
    private showImportModal: boolean = false;
    private showCodeModal: boolean = false;
    private profileImportCode: string = '';
    private showFileSelectionHang: boolean = false;

    private listenerId: number = 0;

    private renamingProfile: boolean = false;

    get activeProfile(): Profile {
        return this.$store.getters['profile/activeProfile'];
    }

    get selectedProfile(): string {
        return this.$store.getters['profile/activeProfileName'];
    }

    get profileList(): string[] {
        return this.$store.state.profiles.profileList;
    }

    async setSelectedProfile(profileName: string, prewarmCache = true) {
        try {
            await this.$store.dispatch('profile/updateActiveProfile', profileName);

            if (prewarmCache) {
                await this.$store.dispatch('profile/updateModListFromFile');
                await this.$store.dispatch('tsMods/prewarmCache');
            }
        } catch (e) {
            const err = R2Error.fromThrownValue(e, 'Error while selecting profile');
            this.$store.commit('error/handleError', err);
        }
    }

    async profileSelectOnChange(event: Event) {
        if (event.target instanceof HTMLSelectElement) {
            await this.setSelectedProfile(event.target.value, false);
        }
    }

    get appName(): string {
        return ManagerInformation.APP_NAME;
    }

    doesProfileExist(nameToCheck: string): boolean {
        if ((nameToCheck.match(new RegExp('^([a-zA-Z0-9])(\\s|[a-zA-Z0-9]|_|-|[.])*$'))) === null) {
            return true;
        }
        const safe: string | undefined = sanitize(nameToCheck);
        if (safe === undefined) {
            return true;
        }
        return (this.profileList.find(
                (profile: string) =>
                    profile.toLowerCase() === safe.toLowerCase())) !== undefined;
    }

    renameProfile() {
        this.newProfileName = this.selectedProfile;
        this.addingProfileType = "Rename";
        this.renamingProfile = true;
        this.$nextTick(() => {
            if (this.profileNameInput) {
                this.profileNameInput.focus();
            }
        });
    }

    async performRename(newName: string) {
        await fs.rename(
            path.join(Profile.getDirectory(), this.selectedProfile),
            path.join(Profile.getDirectory(), newName)
        );
        this.closeNewProfileModal();
        await this.updateProfileList();
        await this.setSelectedProfile(newName, false);
    }

    // Open modal for entering a name for a new profile. Triggered
    // either through user action or profile importing via file or code.
    newProfile(type: string, nameOverride: string | undefined) {
        this.newProfileName = nameOverride || '';
        this.addingProfile = true;
        this.addingProfileType = type;
        this.$nextTick(() => {
            if (this.profileNameInput) {
                this.profileNameInput.focus();
            }
        });
    }

    // User confirmed creation of a new profile with a name that didn't exist before.
    // The profile can be either empty or populated via importing.
    async createProfile(profile: string) {
        const safeName = this.makeProfileNameSafe(profile);
        if (safeName === '') {
            return;
        }
        this.$store.commit('profiles/setProfileList', [...this.profileList, safeName].sort());
        await this.setSelectedProfile(safeName);
        this.addingProfile = false;
        document.dispatchEvent(new CustomEvent("created-profile", {detail: safeName}));
    }

    // User confirmed updating an existing profile via importing.
    updateProfile() {
        this.addingProfile = false;
        document.dispatchEvent(new CustomEvent("created-profile", {detail: this.selectedProfile}));
    }

    closeNewProfileModal() {
        this.addingProfile = false;
        this.renamingProfile = false;
    }

    openDeleteProfileModal() {
        this.$store.commit('openDeleteProfileModal');
    }

    makeProfileNameSafe(nameToSanitize: string): string {
        return sanitize(nameToSanitize);
    }

    async moveToNextScreen() {
        await this.$router.push({name: 'manager.installed'});
    }

    downloadImportedProfileMods(modList: ExportMod[], callback?: () => void) {
        this.percentageImported = 0;
        ThunderstoreDownloaderProvider.instance.downloadImportedMods(this.$store.state.activeGame, modList,
        (progress: number, modName: string, status: number, err: R2Error | null) => {
            if (status == StatusEnum.FAILURE) {
                this.importingProfile = false;
                if (err instanceof R2Error) {
                    this.$store.commit('error/handleError', err);
                }
            } else if (status == StatusEnum.PENDING) {
                this.percentageImported = Math.floor(progress);
            }
        }, async (comboList: ThunderstoreCombo[]) => {
            let keepIterating = true;
            for (const comboMod of comboList) {
                if (!keepIterating) {
                    return;
                }
                const installResult: R2Error | ManifestV2 = await this.installModAfterDownload(comboMod.getMod(), comboMod.getVersion());
                if (installResult instanceof R2Error) {
                    this.$store.commit('error/handleError', installResult);
                    keepIterating = false;
                    this.importingProfile = false;
                    return;
                }
                for (const imported of modList) {
                    if (imported.getName() == comboMod.getMod().getFullName() && !imported.isEnabled()) {
                        await ProfileModList.updateMod(installResult, this.activeProfile, async modToDisable => {
                            // Need to enable temporarily so the manager doesn't think it's re-disabling a disabled mod.
                            modToDisable.enable();
                            await ProfileInstallerProvider.instance.disableMod(modToDisable, this.activeProfile);
                            modToDisable.disable();
                        });
                    }
                }
            };
            if (callback !== undefined) {
                callback();
            }
            this.importingProfile = false;
        });
    }

    openProfileCodeModal() {
        this.profileImportCode = '';
        this.showCodeModal = true;
        this.$nextTick(() => {
            if (this.profileCodeInput) {
                this.profileCodeInput.focus();
            }
        });
    }

    async importProfileUsingCode() {
        try {
            const filepath = await ProfileImportExport.downloadProfileCode(this.profileImportCode.trim());
            await this.importProfileHandler([filepath]);
        } catch (e: any) {
            const err = R2Error.fromThrownValue(e, 'Failed to import profile');
            this.$store.commit('error/handleError', err);
        }
    }

    async importProfileHandler(files: string[] | null) {
        if (files === null || files.length === 0) {
            this.importingProfile = false;
            return;
        }
        let read = '';
        if (files[0].endsWith('.r2x')) {
            read = (await fs.readFile(files[0])).toString();
        } else if (files[0].endsWith('.r2z')) {
            const result: Buffer | null = await ZipProvider.instance.readFile(files[0], "export.r2x");
            if (result === null) {
                return;
            }
            read = result.toString();
        } else if (files[0].endsWith(".json")) {
            return this.importAlternativeManagerProfile(files[0]);
        }
        const parsedYaml = yaml.parse(read);
        const parsed: ExportFormat = new ExportFormat(
            parsedYaml.profileName,
            parsedYaml.mods.map((mod: any) => {
                const enabled = mod.enabled === undefined || mod.enabled;
                return new ExportMod(
                    mod.name,
                    new VersionNumber(
                        `${mod.version.major}.${mod.version.minor}.${mod.version.patch}`
                    ),
                    enabled
                );
            })
        );
        const localListenerId = this.listenerId + 1;
        this.listenerId = localListenerId;
        document.addEventListener('created-profile', ((event: CustomEvent) => {
            if (this.listenerId === localListenerId) {
                (async () => {
                    let profileName: string = event.detail;
                    if (profileName !== '') {
                        if (this.importUpdateSelection === 'UPDATE') {
                            profileName = "_profile_update";
                            if (await fs.exists(path.join(Profile.getDirectory(), profileName))) {
                                await FileUtils.emptyDirectory(path.join(Profile.getDirectory(), profileName));
                                await fs.rmdir(path.join(Profile.getDirectory(), profileName));
                            }
                            // Use commit instead of dispatch so _profile_update is not
                            // saved to persistent storage if something goes wrong.
                            this.$store.commit('profile/setActiveProfile', profileName);
                        }
                        if (parsed.getMods().length > 0) {
                            this.importingProfile = true;
                            setTimeout(() => {
                                this.downloadImportedProfileMods(parsed.getMods(), async () => {
                                    if (files[0].endsWith('.r2z')) {
                                        const entries = await ZipProvider.instance.getEntries(files[0]);
                                        for (const entry of entries) {
                                            if (entry.entryName.startsWith('config/') || entry.entryName.startsWith("config\\")) {
                                                await ZipProvider.instance.extractEntryTo(
                                                    files[0],
                                                    entry.entryName,
                                                    path.join(
                                                        Profile.getDirectory(),
                                                        profileName,
                                                        'BepInEx'
                                                    )
                                                );
                                            } else if (entry.entryName.toLowerCase() !== "export.r2x") {
                                                await ZipProvider.instance.extractEntryTo(
                                                    files[0],
                                                    entry.entryName,
                                                    path.join(
                                                        Profile.getDirectory(),
                                                        profileName
                                                    )
                                                )
                                            }
                                        }
                                    }
                                    if (this.importUpdateSelection === 'UPDATE') {
                                        await this.setSelectedProfile(event.detail, false);
                                        try {
                                            await FileUtils.emptyDirectory(path.join(Profile.getDirectory(), event.detail));
                                        } catch (e) {
                                            console.log("Failed to empty directory:", e);
                                        }
                                        await fs.rmdir(path.join(Profile.getDirectory(), event.detail));
                                        await fs.rename(path.join(Profile.getDirectory(), profileName), path.join(Profile.getDirectory(), event.detail));
                                    }
                                    await this.setSelectedProfile(event.detail);
                                });
                            }, 100);
                        }
                    }
                })();
            }
        }) as EventListener, {once: true});
        this.newProfile('Import', parsed.getProfileName());
    }

    async importAlternativeManagerProfile(file: string) {
        try {
            const fileString = (await fs.readFile(file)).toString();
            const jsonContent = JSON.parse(fileString.trim());
            const ror2Itf = jsonContent as Itf_RoR2MM;
            if (ror2Itf.name != undefined && ror2Itf.packages != undefined) {
                this.newProfile('Import', ror2Itf.name);
                const itfPackages = ror2Itf.packages;
                document.addEventListener("created-profile", ((() => {
                    const packages = itfPackages.map(value => ExportMod.fromFullString(value));
                    setTimeout(() => {
                        this.downloadImportedProfileMods(packages);
                    }, 100);
                }) as EventListener), {once: true});
            }
        } catch (e) {
            const err = R2Error.fromThrownValue(e, 'Failed to import profile');
            this.$store.commit('error/handleError', err);
        }
    }

    importProfile() {
        this.showFileSelectionHang = true;
        InteractionProvider.instance.selectFile({
            title: 'Import Profile',
            filters: [{
                name: "*",
                extensions: ["r2z", "r2x"]
            }],
            buttonLabel: 'Import'
        }).then(value => {
            this.showFileSelectionHang = false;
            this.importProfileHandler(value);
        })
    }

    async installModAfterDownload(mod: ThunderstoreMod, version: ThunderstoreVersion): Promise<R2Error | ManifestV2> {
        const manifestMod: ManifestV2 = new ManifestV2().fromThunderstoreMod(mod, version);
        const installError: R2Error | null = await ProfileInstallerProvider.instance.installMod(manifestMod, this.activeProfile);
        if (!(installError instanceof R2Error)) {
            const newModList: ManifestV2[] | R2Error = await ProfileModList.addMod(manifestMod, this.activeProfile);
            if (newModList instanceof R2Error) {
                return newModList;
            }
            return manifestMod;
        } else {
            // (mod failed to be placed in /{profile} directory)
            return installError;
        }
    }

    async updateProfileList() {
        const profilesDirectory: string = this.activeProfile.getDirectory();

        try {
            const profilesDirectoryContents = await fs.readdir(profilesDirectory);
            let promises = profilesDirectoryContents.map(async function(file) {
                return ((await fs.stat(path.join(profilesDirectory, file))).isDirectory() && file.toLowerCase() !== 'default' && file.toLowerCase() !== "_profile_update")
                    ? file : undefined;
            });
            Promise.all(promises).then((profileList) => {
                this.$store.commit('profiles/setProfileList', ["Default", ...profileList.filter(file => file)].sort());
            })
        } catch (e) {
            const err = R2Error.fromThrownValue(e, 'Error whilst updating ProfileList');
            this.$store.commit('error/handleError', err);
        }
    }

    async created() {
        fs = FsProvider.instance;
        const settings = await this.$store.getters.settings;
        await settings.load();

        const lastProfileName = await this.$store.dispatch('profile/loadLastSelectedProfile');

        // If the view was entered via game selection, the mod list was updated
        // and the cache cleared. The profile is already set in the Vuex store
        // but we want to trigger the cache prewarming. Always doing this for
        // empty profiles is deemed a fair tradeoff. On the other hand there's
        // no point to trigger this when returning from the manager view and the
        // mods are already cached.
        if (this.$store.state.tsMods.cache.size === 0) {
            await this.setSelectedProfile(lastProfileName);
        }

        // Set default paths
        if (settings.getContext().gameSpecific.gameDirectory === null) {
            const result = await GameDirectoryResolverProvider.instance.getDirectory(this.$store.state.activeGame);
            if (!(result instanceof R2Error)) {
                await settings.setGameDirectory(result);
            }
        }

        if (settings.getContext().global.steamDirectory === null) {
            const result = await GameDirectoryResolverProvider.instance.getSteamDirectory();
            if (!(result instanceof R2Error)) {
                await settings.setSteamDirectory(result);
            }
        }

        await this.updateProfileList();
    }

    private async backToGameSelection() {
        await ManagerSettings.resetDefaults();
        await this.$router.push({name: "index"});
    }
}
</script><|MERGE_RESOLUTION|>--- conflicted
+++ resolved
@@ -120,33 +120,6 @@
       </div>
       <button class="modal-close is-large" aria-label="close" @click="showCodeModal = false;"></button>
     </div>
-<<<<<<< HEAD
-=======
-    <!-- Delete modal -->
-    <div :class="['modal', {'is-active':(removingProfile !== false)}]">
-      <div class="modal-background" @click="closeRemoveProfileModal()"></div>
-      <div class="modal-content">
-        <div class="card">
-          <header class="card-header">
-            <p class="card-header-title">Delete profile</p>
-          </header>
-          <div class="card-content">
-            <p>This will remove all mods, and their config files, installed within this profile.</p>
-            <p>If this was an accident, click either the darkened area, or the cross inside located in the top right.</p>
-            <p>Are you sure you'd like to delete this profile?</p>
-          </div>
-          <div class="card-footer">
-            <button
-              id="modal-delete-profile"
-              class="button is-danger"
-              @click="removeProfileAfterConfirmation()"
-            >Delete profile</button>
-          </div>
-        </div>
-      </div>
-      <button class="modal-close is-large" aria-label="close" @click="closeRemoveProfileModal()"></button>
-    </div>
->>>>>>> 0b3d2042
     <!-- Import modal -->
     <div :class="['modal', {'is-active':(importingProfile !== false)}]">
       <div class="modal-background"></div>
@@ -222,11 +195,7 @@
                       <a id="import-profile" class="button" @click="showImportUpdateSelectionModal = true; importUpdateSelection = null;">Import / Update</a>
                     </div>
                     <div class="level-item">
-<<<<<<< HEAD
                         <a class="button is-danger" @click="openDeleteProfileModal()">Delete</a>
-=======
-                      <a id="delete-profile" class="button is-danger" @click="removeProfile()">Delete</a>
->>>>>>> 0b3d2042
                     </div>
                   </nav>
                 </div>
