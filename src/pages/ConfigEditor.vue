<template>
    <div class='columns'>
        <div class="column is-one-quarter non-selectable">
            <NavigationMenu view="config-editor"
                @clicked-installed="route('installed')"
                @clicked-online="route('online')"
                @clicked-settings="route('settings')"
                @clicked-help="route('help')"
            />
        </div>
        <div class="column is-three-quarters">
            <ConfigSelectionLayout v-show="editing === null" @edit="bindEdit($event)"/>
            <ConfigEditLayout
                :config-file="editing"
                @changed="editing = null"
                v-if="editing !== null"/>
        </div>
    </div>
</template>

<<<<<<< HEAD
<script lang='ts'>
    import Vue from 'vue';
    import { Component, Watch } from 'vue-property-decorator';
    import { ExpandableCard, Hero } from '../components/all';

    import Profile from '../model/Profile';
    import ConfigFile from '../model/file/ConfigFile';
    import ConfigLine from '../model/file/ConfigLine';

    import LoggerProvider, { LogSeverity } from '../providers/ror2/logging/LoggerProvider';

    import * as path from 'path';
    import * as fs from 'fs-extra';
    import BepInExTree from '../model/file/BepInExTree';
    import R2Error from '../model/errors/R2Error';
    import { SortConfigFile } from '../model/real_enums/sort/SortConfigFile';
    import { SortDirection } from '../model/real_enums/sort/SortDirection';
    import ConfigSort from '../r2mm/configs/ConfigSort';
=======
<script lang="ts">
>>>>>>> 03e01166

    import { Component, Prop, Vue } from 'vue-property-decorator';
    import ConfigSelectionLayout from '../components/config-components/ConfigSelectionLayout.vue';
    import NavigationMenu from '../components/navigation/NavigationMenu.vue';
    import ConfigFile from '../model/file/ConfigFile';
    import ConfigEditLayout from '../components/config-components/ConfigEditLayout.vue';

    @Component({
        components: {
            ConfigEditLayout,
            ConfigSelectionLayout,
            NavigationMenu
        }
    })
    export default class BetterConfigEditor extends Vue {

        private editing: ConfigFile | null = null;

<<<<<<< HEAD
		updateConfigList() {
		    this.configFiles = [];
            const configLocation: string = path.join(Profile.getActiveProfile().getPathOfProfile(), 'BepInEx', 'config');
            if (fs.pathExistsSync(configLocation)) {
                const tree: BepInExTree | R2Error = BepInExTree.buildFromLocation(configLocation);
                if (tree instanceof BepInExTree) {
                    tree.getRecursiveFiles().forEach(file => {
                        if (path.extname(file).toLowerCase() === '.cfg' || path.extname(file).toLowerCase() === '.txt' || path.extname(file).toLowerCase() === '.xml') {
                            const fileStat = fs.lstatSync(file);
                            this.configFiles.push(new ConfigFile(file.substring(configLocation.length + 1, file.length - 4), file, fileStat.mtime));
                        } else if (path.extname(file).toLowerCase() === '.json') {
                            const fileStat = fs.lstatSync(file);
                            this.configFiles.push(new ConfigFile(file.substring(configLocation.length + 1, file.length - 5), file, fileStat.mtime));
                        }
                    });
                } else {
                    LoggerProvider.instance.Log(LogSeverity.ACTION_STOPPED, `${tree.name}\n-> ${tree.message}`);
                }
            }
            this.textChanged();
=======
        bindEdit(editing: ConfigFile | null) {
            this.editing = editing;
>>>>>>> 03e01166
        }

        route(ref: string) {
            this.$router.replace(`/manager?view=${ref}`);
        }

    }

</script><|MERGE_RESOLUTION|>--- conflicted
+++ resolved
@@ -18,28 +18,7 @@
     </div>
 </template>
 
-<<<<<<< HEAD
-<script lang='ts'>
-    import Vue from 'vue';
-    import { Component, Watch } from 'vue-property-decorator';
-    import { ExpandableCard, Hero } from '../components/all';
-
-    import Profile from '../model/Profile';
-    import ConfigFile from '../model/file/ConfigFile';
-    import ConfigLine from '../model/file/ConfigLine';
-
-    import LoggerProvider, { LogSeverity } from '../providers/ror2/logging/LoggerProvider';
-
-    import * as path from 'path';
-    import * as fs from 'fs-extra';
-    import BepInExTree from '../model/file/BepInExTree';
-    import R2Error from '../model/errors/R2Error';
-    import { SortConfigFile } from '../model/real_enums/sort/SortConfigFile';
-    import { SortDirection } from '../model/real_enums/sort/SortDirection';
-    import ConfigSort from '../r2mm/configs/ConfigSort';
-=======
 <script lang="ts">
->>>>>>> 03e01166
 
     import { Component, Prop, Vue } from 'vue-property-decorator';
     import ConfigSelectionLayout from '../components/config-components/ConfigSelectionLayout.vue';
@@ -58,31 +37,8 @@
 
         private editing: ConfigFile | null = null;
 
-<<<<<<< HEAD
-		updateConfigList() {
-		    this.configFiles = [];
-            const configLocation: string = path.join(Profile.getActiveProfile().getPathOfProfile(), 'BepInEx', 'config');
-            if (fs.pathExistsSync(configLocation)) {
-                const tree: BepInExTree | R2Error = BepInExTree.buildFromLocation(configLocation);
-                if (tree instanceof BepInExTree) {
-                    tree.getRecursiveFiles().forEach(file => {
-                        if (path.extname(file).toLowerCase() === '.cfg' || path.extname(file).toLowerCase() === '.txt' || path.extname(file).toLowerCase() === '.xml') {
-                            const fileStat = fs.lstatSync(file);
-                            this.configFiles.push(new ConfigFile(file.substring(configLocation.length + 1, file.length - 4), file, fileStat.mtime));
-                        } else if (path.extname(file).toLowerCase() === '.json') {
-                            const fileStat = fs.lstatSync(file);
-                            this.configFiles.push(new ConfigFile(file.substring(configLocation.length + 1, file.length - 5), file, fileStat.mtime));
-                        }
-                    });
-                } else {
-                    LoggerProvider.instance.Log(LogSeverity.ACTION_STOPPED, `${tree.name}\n-> ${tree.message}`);
-                }
-            }
-            this.textChanged();
-=======
         bindEdit(editing: ConfigFile | null) {
             this.editing = editing;
->>>>>>> 03e01166
         }
 
         route(ref: string) {
