import InstallationRules from '../InstallationRules';
import InstallRules_Valheim from '../default_installation_rules/game_rules/InstallRules_Valheim';
import InstallRules_GTFO from '../default_installation_rules/game_rules/InstallRules_GTFO';
import InstallRules_H3VR from '../default_installation_rules/game_rules/InstallRules_H3VR';
import InstallRules_BONEWORKS from '../default_installation_rules/game_rules/InstallRules_BONEWORKS';
import InstallRules_Timberborn from '../default_installation_rules/game_rules/InstallRules_Timberborn';
import InstallRules_ThunderstoreDev from '../default_installation_rules/game_rules/InstallRules_ThunderstoreDev';
import InstallRules_NASB from '../default_installation_rules/game_rules/InstallRules_NASB';
import InstallRules_Subnautica from '../default_installation_rules/game_rules/InstallRules_Subnautica';
import InstallRules_SubnauticaBZ from '../default_installation_rules/game_rules/InstallRules_SubnauticaBZ';
import InstallRules_Titanfall2 from '../default_installation_rules/game_rules/InstallRules_Titanfall2';
import InstallRules_BONELAB from '../default_installation_rules/game_rules/InstallRules_BONELAB';
import { buildBepInExRules } from '../default_installation_rules/game_rules/InstallRules_BepInex';
import * as path from 'path';
import { buildGodotMLRules } from "../default_installation_rules/game_rules/InstallRules_GodotML";
import {
    InstallRules_AncientDungeonVR
} from "../default_installation_rules/game_rules/InstallRules_AncientDungeonVR";
import {
    buildMelonLoaderRules
} from "../default_installation_rules/game_rules/InstallRules_MelonLoader";

export default class InstallationRuleApplicator {

    public static apply() {
        InstallationRules.RULES = [
            buildBepInExRules("RiskOfRain2"),
            InstallRules_ThunderstoreDev(),
            buildBepInExRules("DysonSphereProgram"),
            InstallRules_Valheim(),
            InstallRules_GTFO(),
            buildBepInExRules("Outward"),
            buildBepInExRules("OutwardDe"),
            buildBepInExRules("TaleSpire"),
            InstallRules_H3VR(),
            buildBepInExRules("ROUNDS"),
            buildBepInExRules("Mechanica"),
            buildBepInExRules("Muck"),
            InstallRules_BONEWORKS(),
            buildBepInExRules("LethalLeagueBlaze"),
            InstallRules_Timberborn(),
            buildBepInExRules("TABS"),
            InstallRules_NASB(),
            buildBepInExRules("Inscryption"),
            buildBepInExRules("Starsand"),
            buildBepInExRules("CatsAreLiquidABP"),
            buildBepInExRules("PotionCraft"),
            buildBepInExRules("NearlyDead"),
            buildBepInExRules("AGAINST"),
            buildBepInExRules("RogueTower"),
            buildBepInExRules("HOTDS"),
            buildBepInExRules("ForTheKing"),
            InstallRules_Subnautica(),
            InstallRules_SubnauticaBZ(),
            buildBepInExRules("CoreKeeper"),
            InstallRules_Titanfall2(),
            buildBepInExRules("Peglin"),
            buildBepInExRules("VRising"),
            buildMelonLoaderRules("HardBullet", [
            {
                route: path.join('UserData', 'CustomNPCs'),
                defaultFileExtensions: [".npc"],
                trackingMethod: 'STATE',
                subRoutes: []
            }]),
            buildBepInExRules("GreenHellVR"),
            buildBepInExRules("20MinutesTillDawn"),
            buildBepInExRules("VTOL_VR"),
            buildMelonLoaderRules("BackpackHero"),
            buildBepInExRules("Stacklands"),
            buildBepInExRules("ETG"),
            buildBepInExRules("Ravenfield"),
            buildBepInExRules("Aloft"),
            buildBepInExRules("COTL"),
            buildBepInExRules("ChronoArk"),
            InstallRules_BONELAB(),
            buildBepInExRules("TromboneChamp"),
            buildBepInExRules("RogueGenesia"),
            buildBepInExRules("AcrossTheObelisk"),
            buildBepInExRules("ULTRAKILL", [{
                route: path.join("BepInEx", "UMM Mods"),
                defaultFileExtensions: [],
                trackingMethod: "SUBDIR",
                subRoutes: []
            }]),
            buildBepInExRules("UltimateChickenHorse"),
            buildBepInExRules("AtrioTheDarkWild"),
            buildGodotMLRules("Brotato"),
            InstallRules_AncientDungeonVR(),
            buildMelonLoaderRules("RUMBLE"),
            buildGodotMLRules("DomeKeeper"),
            buildBepInExRules("SkulTheHeroSlayer"),
            buildBepInExRules("SonsOfTheForest"),
            buildBepInExRules("TheOuroborosKing"),
            buildBepInExRules("WrestlingEmpire"),
            buildBepInExRules("Receiver2"),
            buildBepInExRules("ThePlanetCrafter"),
            buildMelonLoaderRules("PatchQuest"),
            buildBepInExRules("ShadowsOverLoathing"),
            buildBepInExRules("WestofLoathing"),
            buildBepInExRules("SunHaven"),
            buildBepInExRules("Wildfrost"),
            buildBepInExRules("ShadowsofDoubt"),
            buildBepInExRules("WeLoveKatamariRerollRoyalReverie"),
            buildBepInExRules("Thronefall"),
            buildBepInExRules("Techtonica"),
            buildBepInExRules("GarfieldKartFuriousRacing"),
            buildBepInExRules("WizardOfLegend"),
            buildBepInExRules("BombRushCyberfunk"),
            buildBepInExRules("TouhouLostBranchOfLegend"),
            buildBepInExRules("WizardWithAGun"),
            buildBepInExRules("Sunkenland"),
            buildBepInExRules("Atomicrops"),
            buildBepInExRules("Erenshor"),
            buildBepInExRules("LastTrainOuttaWormtown"),
            buildBepInExRules("Dredge"),
            buildBepInExRules("CitiesSkylines2"),
            buildBepInExRules("LethalCompany"),
            buildBepInExRules("MeepleStation"),
            buildBepInExRules("VoidCrew"),
            buildBepInExRules("Sailwind"),
            buildBepInExRules("Plasma"),
            buildBepInExRules("ContentWarning"),
            buildBepInExRules("BoplBattle"),
            buildBepInExRules("Vertigo2"),
            buildBepInExRules("AgainstTheStorm"),
            buildBepInExRules("Lycans"),
            buildBepInExRules("CastleStory"),
            buildBepInExRules("Magicraft"),
            buildBepInExRules("AnotherCrabsTreasure"),
            buildBepInExRules("GladioMori"),
            buildBepInExRules("SlipstreamRogueSpace"),
            buildBepInExRules("BacktotheDawn"),
            buildBepInExRules("BelowTheStone"),
            buildBepInExRules("Gloomwood"),
            buildBepInExRules("AmongUs"),
<<<<<<< HEAD
            buildBepInExRules("DeepRockGalacticSurvivor"),
=======
            buildBepInExRules("AleAndTaleTavern"),
            buildBepInExRules("ScrewDrivers"),
            buildBepInExRules("NineSols"),
            buildBepInExRules("GoodbyeVolcanoHigh"),
            buildBepInExRules("SupermarketTogether"),
>>>>>>> 6f67d4bd
        ]
    }
}<|MERGE_RESOLUTION|>--- conflicted
+++ resolved
@@ -134,15 +134,12 @@
             buildBepInExRules("BelowTheStone"),
             buildBepInExRules("Gloomwood"),
             buildBepInExRules("AmongUs"),
-<<<<<<< HEAD
             buildBepInExRules("DeepRockGalacticSurvivor"),
-=======
             buildBepInExRules("AleAndTaleTavern"),
             buildBepInExRules("ScrewDrivers"),
             buildBepInExRules("NineSols"),
             buildBepInExRules("GoodbyeVolcanoHigh"),
             buildBepInExRules("SupermarketTogether"),
->>>>>>> 6f67d4bd
         ]
     }
 }