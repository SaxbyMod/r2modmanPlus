--- conflicted
+++ resolved
@@ -17,11 +17,8 @@
     from '../default_installation_rules/game_rules/InstallRules_ThunderstoreDev';
 import InstallRules_LethalLeagueBlaze
     from '../default_installation_rules/game_rules/InstallRules_LethalLeagueBlaze';
-<<<<<<< HEAD
-=======
 import InstallRules_TotallyAccurateBattleSimulator
     from '../default_installation_rules/game_rules/InstallRules_TotallyAccurateBattleSimulator';
->>>>>>> 23b00cbb
 import InstallRules_NASB from '../default_installation_rules/game_rules/InstallRules_NASB';
 
 export default class InstallationRuleApplicator {
@@ -42,10 +39,7 @@
             InstallRules_BONEWORKS(),
             InstallRules_LethalLeagueBlaze(),
             InstallRules_Timberborn(),
-<<<<<<< HEAD
-=======
             InstallRules_TotallyAccurateBattleSimulator(),
->>>>>>> 23b00cbb
             InstallRules_NASB()
         ]
     }
