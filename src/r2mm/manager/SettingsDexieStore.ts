--- conflicted
+++ resolved
@@ -35,11 +35,7 @@
 
         // Add all games to store. Borked v2-3 locally
         // Increment per game or change to settings.
-<<<<<<< HEAD
-        this.version(69).stores(store);
-=======
-        this.version(71).stores(store);
->>>>>>> 0b3d2042
+        this.version(72).stores(store);
 
         this.activeGame = game;
         this.global = this.table("value");
