import Dexie from 'dexie';
import ManagerSettings from '../../r2mm/manager/ManagerSettings';
import Game from '../../model/game/Game';
import EnumResolver from '../../model/enums/_EnumResolver';
import { SortNaming } from '../../model/real_enums/sort/SortNaming';
import { SortDirection } from '../../model/real_enums/sort/SortDirection';
import { SortLocalDisabledMods } from '../../model/real_enums/sort/SortLocalDisabledMods';
import { StorePlatform } from '../../model/game/StorePlatform';
import { GameSelectionViewMode } from '../../model/enums/GameSelectionViewMode';

/**
 * This file is deprecated in favour of {@link SettingsStore}.
 * It's kept in order to load existing data to migrate to the newer SettingsStore.
 *
 * Reason for deprecation:
 * This was made without understanding of Dexie and so is setup in a way that doesn't allow users to downgrade manager versions.
 * The only solution for downgrading is to completely wipe their settings.
 *
 * The new implementation now means that re-versioning only needs to happen when the schema changes.
 */
export default class SettingsDexieStore extends Dexie {

    global: Dexie.Table<SettingsInterface, number>;
    gameSpecific: Dexie.Table<SettingsInterface, number>;
    activeGame: Game;

    // Added for deprecation to prevent throwing errors for any newly added games.
    public static SUPPORTED_GAME_LIST = ["RiskOfRain2", "ThunderstoreBeta", "RiskOfRain2Server", "DysonSphereProgram", "Valheim", "ValheimServer",
        "GTFO", "Outward", "TaleSpire", "H3VR", "ROUNDS", "Mechanica", "Muck", "BONEWORKS",
        "LethalLeagueBlaze", "Timberborn", "TotallyAccurateBattleSimulator", "Inscryption", "Starsand", "TABS", "NASB",
        "CatsAreLiquidABP", "PotionCraft", "NearlyDead", "AGAINST", "RogueTower", "HOTDS", "ForTheKing", "Subnautica",
        "SubnauticaBZ", "CoreKeeper", "Titanfall2"];

    constructor(game: Game) {
        super(`settings`);
        this.version(1).stores({
            value: `++id,settings`,
        });

        const store = {
            value: `++id,settings`
        } as any;

        // Hard-coded potential games for pre-{SettingsStore.ts}.
        SettingsDexieStore.SUPPORTED_GAME_LIST.forEach(value => {
            store[value] = `++id,settings`;
        });

        // Add all games to store. Borked v2-3 locally
        // Increment per game or change to settings.
<<<<<<< HEAD
        // V33 is the final version for this file.
        this.version(33).stores(store);
=======
        this.version(37).stores(store);
>>>>>>> 44aa0098

        this.activeGame = game;
        this.global = this.table("value");
        this.gameSpecific = this.table(game.settingsIdentifier);
    }

    public async getLatestGlobal(): Promise<ManagerSettingsInterfaceGlobal_V2> {
        return this.global.toArray().then(result => {
            if (result.length > 0) {
                const globalEntry = result[result.length - 1];
                const parsed = JSON.parse(globalEntry.settings);
                if ((parsed as ManagerSettingsInterfaceGlobal_V2).version) {
                    // Is modern (at least V2).
                    return parsed;
                } else {
                    // Is legacy.
                    const legacyToV2 = this.mapLegacyToV2(parsed, this.activeGame);
                    this.global.put({ settings: JSON.stringify(legacyToV2.global) });
                    this.gameSpecific.put({ settings: JSON.stringify(legacyToV2.gameSpecific) });
                    return legacyToV2.global;
                }
            } else {
                ManagerSettings.NEEDS_MIGRATION = true;
                const obj = this.createNewSettingsInstance();
                this.global.put({ settings: JSON.stringify(obj.global) });
                this.gameSpecific.put({ settings: JSON.stringify(obj.gameSpecific) });
                return obj.global;
            }
        });
    }

    public async getLatestGameSpecific(): Promise<ManagerSettingsInterfaceGame_V2> {
        return this.gameSpecific.toArray().then(result => {
            if (result.length > 0) {
                const globalEntry = result[result.length - 1];
                const parsed = JSON.parse(globalEntry.settings);
                if ((parsed as ManagerSettingsInterfaceGame_V2).version === 2) {
                    // Is modern (at least V2).
                    return parsed;
                } else {
                    // Placeholder for future migration
                    return;
                }
            } else {
                const obj = this.createNewSettingsInstance();
                this.gameSpecific.put({ settings: JSON.stringify(obj.gameSpecific) });
                return obj.gameSpecific;
            }
        });
    }

    public async getLatest(): Promise<ManagerSettingsInterfaceHolder> {
        const latestGlobal = await this.getLatestGlobal();
        const latestGameSpecific = await this.getLatestGameSpecific();
        return {
            global: latestGlobal,
            gameSpecific: latestGameSpecific
        };
    }

    private createNewSettingsInstance(): ManagerSettingsInterfaceHolder {
        return {
            global: {
                darkTheme: true,
                dataDirectory: "",
                expandedCards: false,
                funkyModeEnabled: false,
                ignoreCache: false,
                steamDirectory: null,
                lastSelectedGame: null,
                version: 2,
                favouriteGames: [],
                defaultGame: undefined,
                defaultStore: undefined,
                gameSelectionViewMode: GameSelectionViewMode.CARD
            },
            gameSpecific: {
                version: 2,
                gameDirectory: null,
                installedDisablePosition: EnumResolver.from(SortLocalDisabledMods, SortLocalDisabledMods.CUSTOM)!,
                installedSortBy: EnumResolver.from(SortNaming, SortNaming.CUSTOM)!,
                installedSortDirection: EnumResolver.from(SortDirection, SortDirection.STANDARD)!,
                lastSelectedProfile: "Default",
                launchParameters: "",
                linkedFiles: []
            }
        }
    }

    public async save(holder: ManagerSettingsInterfaceHolder) {
        await this.global.toArray().then(result => {
            for (let settingsInterface of result) {
                this.global.update(settingsInterface.id!, {settings: JSON.stringify(holder.global)});
            }
        });
        await this.gameSpecific.toArray().then(result => {
            for (let settingsInterface of result) {
                this.gameSpecific.update(settingsInterface.id!, {settings: JSON.stringify(holder.gameSpecific)});
            }
        });
    }

    private mapLegacyToV2(itf: ManagerSettingsInterface_Legacy, game: Game): ManagerSettingsInterfaceHolder {
        return {
            global: {
                darkTheme: itf.darkTheme,
                dataDirectory: itf.dataDirectory,
                expandedCards: itf.expandedCards,
                funkyModeEnabled: itf.funkyModeEnabled,
                ignoreCache: itf.ignoreCache,
                steamDirectory: itf.steamDirectory,
                lastSelectedGame: null,
                version: 2,
                favouriteGames: [],
                defaultGame: undefined,
                defaultStore: undefined,
                gameSelectionViewMode: GameSelectionViewMode.CARD
            },
            gameSpecific: {
                version: 2,
                gameDirectory: game.displayName === "Risk of Rain 2" ? itf.riskOfRain2Directory : null,
                installedDisablePosition: itf.installedDisablePosition,
                installedSortBy: itf.installedDisablePosition,
                installedSortDirection: itf.installedSortDirection,
                lastSelectedProfile: itf.lastSelectedProfile,
                launchParameters: itf.launchParameters,
                linkedFiles: itf.linkedFiles
            }
        }
    }

}

interface SettingsInterface {
    id?: number;
    settings: string;
}

/**
 * Legacy interface as manager was designed to originally only support Risk of Rain 2.
 * Expanding supported games means that the "riskOfRain2Directory" setting should no longer be global.
 */
export interface ManagerSettingsInterface_Legacy {
    riskOfRain2Directory: string | null;
    steamDirectory: string | null;
    lastSelectedProfile: string;
    funkyModeEnabled: boolean;
    expandedCards: boolean;
    linkedFiles: string[];
    darkTheme: boolean;
    launchParameters: string;
    ignoreCache: boolean;
    dataDirectory: string;
    installedSortBy: string;
    installedSortDirection: string;
    installedDisablePosition: string;
}

/**
 * These settings should persist regardless of the game selected.
 */
export interface ManagerSettingsInterfaceGlobal_V2 {
    version: number;
    steamDirectory: string | null;
    funkyModeEnabled: boolean;
    expandedCards: boolean;
    darkTheme: boolean;
    ignoreCache: boolean;
    dataDirectory: string;
    lastSelectedGame: string | null;
    favouriteGames: string[] | undefined;
    defaultGame: string | undefined;
    defaultStore: StorePlatform | undefined;
    gameSelectionViewMode: string | undefined;
}

/**
 * These settings should only be applied on a per-game basis.
 */
export interface ManagerSettingsInterfaceGame_V2 {
    version: number;
    gameDirectory: string | null;
    lastSelectedProfile: string;
    linkedFiles: string[];
    launchParameters: string;
    installedSortBy: string;
    installedSortDirection: string;
    installedDisablePosition: string;
}

/**
 * Helper interface to neatly store settings internally.
 */
export interface ManagerSettingsInterfaceHolder {
    global: ManagerSettingsInterfaceGlobal_V2;
    gameSpecific: ManagerSettingsInterfaceGame_V2;
}<|MERGE_RESOLUTION|>--- conflicted
+++ resolved
@@ -48,12 +48,8 @@
 
         // Add all games to store. Borked v2-3 locally
         // Increment per game or change to settings.
-<<<<<<< HEAD
         // V33 is the final version for this file.
-        this.version(33).stores(store);
-=======
         this.version(37).stores(store);
->>>>>>> 44aa0098
 
         this.activeGame = game;
         this.global = this.table("value");
