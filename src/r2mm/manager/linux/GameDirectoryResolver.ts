--- conflicted
+++ resolved
@@ -99,10 +99,7 @@
 
             return (
                 typeof appManifest.AppState.UserConfig.platform_override_source !== "undefined"
-<<<<<<< HEAD
-=======
                 && appManifest.AppState.UserConfig.platform_override_source.length > 0
->>>>>>> bd4c8c00
             );
         } catch (e) {
             const err: Error = e;
@@ -150,9 +147,6 @@
         const steamDir = await this.getSteamDirectory();
         if (steamDir instanceof R2Error) return steamDir;
 
-<<<<<<< HEAD
-        const loginUsers = vdf.parse((await FsProvider.instance.readFile(path.join(steamDir, 'config', 'loginusers.vdf'))).toString());
-=======
         let steamBaseDir;
         const probableSteamBaseDirs = [
             steamDir, // standard way
@@ -177,7 +171,6 @@
             );
 
         const loginUsers = vdf.parse((await FsProvider.instance.readFile(path.join(steamBaseDir, 'config', 'loginusers.vdf'))).toString());
->>>>>>> bd4c8c00
         let userSteamID64 = '';
         for(let _id in loginUsers.users) {
             if(loginUsers.users[_id].MostRecent == 1) {
@@ -194,11 +187,7 @@
 
         const userAccountID = (BigInt(userSteamID64) & BigInt(0xFFFFFFFF)).toString();
 
-<<<<<<< HEAD
-        const localConfig = vdf.parse((await FsProvider.instance.readFile(path.join(steamDir, 'userdata', userAccountID, 'config', 'localconfig.vdf'))).toString());
-=======
         const localConfig = vdf.parse((await FsProvider.instance.readFile(path.join(steamBaseDir, 'userdata', userAccountID, 'config', 'localconfig.vdf'))).toString());
->>>>>>> bd4c8c00
 
         return localConfig.UserLocalConfigStore.Software.Valve.Steam.Apps[game.appId].LaunchOptions || '';
     }
