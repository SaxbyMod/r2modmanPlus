--- conflicted
+++ resolved
@@ -14,8 +14,7 @@
 
 export default class ModLinker {
 
-<<<<<<< HEAD
-    public static async link(game: Game): Promise<string[] | R2Error> {
+    public static async link(profile: Profile, game: Game): Promise<string[] | R2Error> {
         if (process.platform === 'linux') {
             const isProton = await (GameDirectoryResolverProvider.instance as LinuxGameDirectoryResolver).isProtonGame(game);
             if (!isProton) {
@@ -23,9 +22,6 @@
                 return [];
             }
         }
-=======
-    public static async link(profile: Profile, game: Game): Promise<string[] | R2Error> {
->>>>>>> 97a40faf
         const settings = await ManagerSettings.getSingleton(game);
         const gameDirectory: string | R2Error = await GameDirectoryResolverProvider.instance.getDirectory(game);
         if (gameDirectory instanceof R2Error) {
