import ThunderstoreVersion from '../../model/ThunderstoreVersion';
import ThunderstoreMod from '../../model/ThunderstoreMod';
import { isUndefined } from 'util';
import VersionNumber from '../../model/VersionNumber';
import StatusEnum from '../../model/enums/StatusEnum';
import axios from 'axios';
import ThunderstoreCombo from '../../model/ThunderstoreCombo';
import ZipExtract from '../installing/ZipExtract';
import R2Error from '../../model/errors/R2Error';
import PathResolver from '../../r2mm/manager/PathResolver';
import * as path from 'path';
import fs from 'fs';
import FileWriteError from '../../model/errors/FileWriteError';
import Profile from '../../model/Profile';
import ThunderstorePackages from '../data/ThunderstorePackages';
import ExportMod from '../../model/exports/ExportMod';
import ManagerSettings from '../manager/ManagerSettings';
import ManifestV2 from '../../model/ManifestV2';
import ModBridge from '../mods/ModBridge';
import ThunderstoreDownloaderProvider from '../../providers/ror2/downloading/ThunderstoreDownloaderProvider';

let cacheDirectory: string;

export default class BetterThunderstoreDownloader extends ThunderstoreDownloaderProvider {


    constructor() {
        super();
        cacheDirectory = path.join(PathResolver.MOD_ROOT, 'cache');
    }

    public buildDependencySet(mod: ThunderstoreVersion, allMods: ThunderstoreMod[], builder: ThunderstoreCombo[]): ThunderstoreCombo[] {
        const foundDependencies = new Array<ThunderstoreCombo>();
        mod.getDependencies().forEach(dependency => {
            // Find matching ThunderstoreMod.
            const matchingProvider: ThunderstoreMod | undefined = allMods.find(o => dependency.startsWith(o.getFullName() + "-"));
            if (!isUndefined(matchingProvider)) {
                const version = new VersionNumber(dependency.substring(matchingProvider.getFullName().length + 1));
                // Find ThunderstoreVersion with VersionNumber matching ${version}
                const matchingVersion = matchingProvider.getVersions().find(v => v.getVersionNumber().isEqualTo(version));
                if (!isUndefined(matchingVersion)) {
                    let otherVersionAlreadyAdded = false;
                    builder.forEach(v => {
                        // If otherVersionAlreadyAdded, or full names are equal
                        otherVersionAlreadyAdded = otherVersionAlreadyAdded || v.getMod().getFullName() === matchingProvider.getFullName();
                    });
                    if (!otherVersionAlreadyAdded) {
                        const tsCombo = new ThunderstoreCombo();
                        tsCombo.setMod(matchingProvider);
                        tsCombo.setVersion(matchingVersion);
                        foundDependencies.push(tsCombo);
                    }
                }
            }
        })
        foundDependencies.forEach(found => builder.push(found));
        foundDependencies.forEach(found => this.buildDependencySet(found.getVersion(), allMods, builder));
        return builder;
    }

    public buildDependencySetUsingLatest(mod: ThunderstoreVersion, allMods: ThunderstoreMod[], builder: ThunderstoreCombo[]): ThunderstoreCombo[] {
        const foundDependencies = new Array<ThunderstoreCombo>();
        mod.getDependencies().forEach(dependency => {
            // Find matching ThunderstoreMod.
            const matchingProvider: ThunderstoreMod | undefined = allMods.find(o => dependency.startsWith(o.getFullName() + "-"));
            if (!isUndefined(matchingProvider)) {
                // Get latest version of dependency
                const matchingVersion = matchingProvider.getVersions().reduce((one: ThunderstoreVersion, two: ThunderstoreVersion) => {
                    if (one.getVersionNumber().isNewerThan(two.getVersionNumber())) {
                        return one;
                    } return two;
                });
                let otherVersionAlreadyAdded = false;
                builder.forEach(v => {
                    // If otherVersionAlreadyAdded, or full names are equal
                    otherVersionAlreadyAdded = otherVersionAlreadyAdded || v.getMod().getFullName() === matchingProvider.getFullName();
                });
                if (!otherVersionAlreadyAdded) {
                    const tsCombo = new ThunderstoreCombo();
                    tsCombo.setMod(matchingProvider);
                    tsCombo.setVersion(matchingVersion);
                    foundDependencies.push(tsCombo);
                }
            }
        })
        foundDependencies.forEach(found => builder.push(found));
        foundDependencies.forEach(found => this.buildDependencySetUsingLatest(found.getVersion(), allMods, builder));
        return builder;
    }

<<<<<<< HEAD
    public async downloadLatestOfAll(mods: ManifestV2[], allMods: ThunderstoreMod[],
                                      callback: (progress: number, modName: string, status: number, err: R2Error | null) => void,
                                      completedCallback: (modList: ThunderstoreCombo[]) => void) {

=======
    public static getLatestOfAllToUpdate(mods: ManifestV2[], allMods: ThunderstoreMod[]): ThunderstoreCombo[] {
>>>>>>> 03e01166
        const dependencies: ThunderstoreCombo[] = [];
        mods.forEach(value => {
            const tsMod = ModBridge.getThunderstoreModFromMod(value, allMods);
            if (tsMod !== undefined) {
                this.buildDependencySetUsingLatest(tsMod.getVersions()![0], allMods, dependencies);
                const combo = new ThunderstoreCombo();
                combo.setMod(tsMod);
                combo.setVersion(tsMod.getVersions()![0])
                dependencies.push(combo);
            }
        });
        return dependencies.filter(value => {
            const result = mods.find(value1 => {
                return value1.getName() === value.getMod().getFullName();
            });
            if (result !== undefined) {
                return !result.getVersionNumber().isEqualTo(value.getVersion().getVersionNumber());
            }
            return false;
        });
    }

    public static downloadLatestOfAll(mods: ManifestV2[], allMods: ThunderstoreMod[],
                                      callback: (progress: number, modName: string, status: number, err: R2Error | null) => void,
                                      completedCallback: (modList: ThunderstoreCombo[]) => void) {

        const dependencies: ThunderstoreCombo[] = this.getLatestOfAllToUpdate(mods, allMods);

        let downloadCount = 0;
        const downloadableDependencySize = this.calculateInitialDownloadSize(ManagerSettings.getSingleton(), dependencies);

        this.queueDownloadDependencies(ManagerSettings.getSingleton(), dependencies.entries(), (progress: number, modName: string, status: number, err: R2Error | null) => {
            if (status === StatusEnum.FAILURE) {
                callback(0, modName, status, err);
            } else if (status === StatusEnum.PENDING) {
                callback(this.generateProgressPercentage(progress, downloadCount, downloadableDependencySize + 1), modName, status, err);
            } else if (status === StatusEnum.SUCCESS) {
                callback(this.generateProgressPercentage(progress, downloadCount, downloadableDependencySize + 1), modName, StatusEnum.PENDING, err);
                downloadCount += 1;
                if (downloadCount >= dependencies.length) {
                    callback(100, modName, StatusEnum.PENDING, err);
                    completedCallback([...dependencies]);
                }
            }
        });
    }

    public async download(mod: ThunderstoreMod, modVersion: ThunderstoreVersion, allMods: ThunderstoreMod[],
                           callback: (progress: number, modName: string, status: number, err: R2Error | null) => void,
                           completedCallback: (modList: ThunderstoreCombo[]) => void) {
        let dependencies = this.buildDependencySet(modVersion, allMods, new Array<ThunderstoreCombo>());
        const combo = new ThunderstoreCombo();
        combo.setMod(mod);
        combo.setVersion(modVersion);
        let downloadCount = 0;

        const settings = ManagerSettings.getSingleton();

        const downloadableDependencySize = this.calculateInitialDownloadSize(settings, dependencies);

        this.downloadAndSave(combo, settings, (progress: number, status: number, err: R2Error | null) => {
            if (status === StatusEnum.FAILURE) {
                callback(0, mod.getName(), status, err);
            } else if (status === StatusEnum.PENDING) {
                callback(this.generateProgressPercentage(progress, downloadCount, downloadableDependencySize + 1), mod.getName(), status, err);
            } else if (status === StatusEnum.SUCCESS) {
                // Determine if modpack
                // If modpack, use specified dependencies.
                // If not, get latest version of dependencies.
                downloadCount += 1;
                const files = fs.readdirSync(path.join(cacheDirectory, mod.getFullName(), modVersion.getVersionNumber().toString()));
                let isModpack = false;
                files.forEach(file => {
                    if (file.toLowerCase().endsWith('.modpack')) {
                        isModpack = true;
                    }
                });
                if (!isModpack) {
                    // If not modpack, get latest
                    dependencies = this.buildDependencySetUsingLatest(modVersion, allMods, new Array<ThunderstoreCombo>());
                }
                // If no dependencies, end here.
                if (dependencies.length === 0) {
                    callback(100, mod.getName(), StatusEnum.PENDING, err);
                    completedCallback([combo]);
                    return;
                }

                // If dependencies, queue and download.
                this.queueDownloadDependencies(settings, dependencies.entries(), (progress: number, modName: string, status: number, err: R2Error | null) => {
                    if (status === StatusEnum.FAILURE) {
                        callback(0, modName, status, err);
                    } else if (status === StatusEnum.PENDING) {
                        callback(this.generateProgressPercentage(progress, downloadCount, downloadableDependencySize + 1), modName, status, err);
                    } else if (status === StatusEnum.SUCCESS) {
                        callback(this.generateProgressPercentage(progress, downloadCount, downloadableDependencySize + 1), modName, StatusEnum.PENDING, err);
                        downloadCount += 1;
                        if (downloadCount >= dependencies.length + 1) {
                            callback(100, modName, StatusEnum.PENDING, err);
                            completedCallback([...dependencies, combo]);
                        }
                    }
                });
            }
        })
    }

    public async downloadImportedMods(modList: ExportMod[],
                                       callback: (progress: number, modName: string, status: number, err: R2Error | null) => void,
                                       completedCallback: (mods: ThunderstoreCombo[]) => void) {
        const tsMods: ThunderstoreMod[] = ThunderstorePackages.PACKAGES;
        const comboList: ThunderstoreCombo[] = [];
        modList.forEach(importMod => {
            tsMods.forEach(mod => {
                if (mod.getFullName() == importMod.getName()) {
                    mod.getVersions().forEach(version => {
                        if (version.getVersionNumber().isEqualTo(importMod.getVersionNumber())) {
                            const combo = new ThunderstoreCombo();
                            combo.setMod(mod);
                            combo.setVersion(version);
                            comboList.push(combo);
                        }
                    });
                }
            });
        });

        const settings = ManagerSettings.getSingleton();

        let downloadCount = 0;
        this.queueDownloadDependencies(settings, comboList.entries(), (progress: number, modName: string, status: number, err: R2Error | null) => {
            if (status === StatusEnum.FAILURE) {
                callback(0, modName, status, err);
            } else if (status === StatusEnum.PENDING) {
                callback(this.generateProgressPercentage(progress, downloadCount, comboList.length + 1), modName, status, err);
            } else if (status === StatusEnum.SUCCESS) {
                callback(this.generateProgressPercentage(progress, downloadCount, comboList.length + 1), modName, StatusEnum.PENDING, err);
                downloadCount += 1;
                if (downloadCount >= comboList.length) {
                    callback(100, modName, StatusEnum.PENDING, err);
                    completedCallback(comboList);
                }
            }
        });
    }

    public generateProgressPercentage(progress: number, currentIndex: number, total: number): number {
        const completedProgress = (currentIndex / total) * 100;
        return completedProgress + (progress * 1/total);
    }

    public queueDownloadDependencies(settings: ManagerSettings, entries: IterableIterator<[number, ThunderstoreCombo]>, callback: (progress: number, modName: string, status: number, err: R2Error | null) => void) {
        const entry = entries.next();
        if (!entry.done) {
            this.downloadAndSave(entry.value[1] as ThunderstoreCombo, settings, (progress: number, status: number, err: R2Error | null) => {
                if (status === StatusEnum.FAILURE) {
                    callback(0, (entry.value[1] as ThunderstoreCombo).getMod().getName(), status, err);
                } else if (status === StatusEnum.PENDING) {
                    callback(progress, (entry.value[1] as ThunderstoreCombo).getMod().getName(), status, err);
                } else if (status === StatusEnum.SUCCESS) {
                    callback(100, (entry.value[1] as ThunderstoreCombo).getMod().getName(), status, err);
                    this.queueDownloadDependencies(settings, entries, callback);
                }
            });
        }
    }

    public calculateInitialDownloadSize(settings: ManagerSettings, list: ThunderstoreCombo[]): number {
        return list.filter(value => !this.isVersionAlreadyDownloaded(value) || settings.ignoreCache).length;
    }

    public downloadAndSave(combo: ThunderstoreCombo, settings: ManagerSettings, callback: (progress: number, status: number, err: R2Error | null) => void) {
        if (this.isVersionAlreadyDownloaded(combo) && !settings.ignoreCache) {
            callback(100, StatusEnum.SUCCESS, null);
            return;
        }
        axios.get(combo.getVersion().getDownloadUrl(), {
            onDownloadProgress: progress => {
                callback((progress.loaded / progress.total) * 100, StatusEnum.PENDING, null);
            },
            responseType: 'arraybuffer',
            headers: {
                'Content-Type': 'application/zip'
            }
        }).then(response => {
            const buf: Buffer = Buffer.from(response.data)
            callback(100, StatusEnum.PENDING, null);
            this.saveToFile(buf, combo, (success: boolean, error?: R2Error) => {
                if (success) {
                    callback(100, StatusEnum.SUCCESS, error || null);
                } else {
                    callback(100, StatusEnum.FAILURE, error || null);
                }
            });
        })
    }

    public saveToFile(response: Buffer, combo: ThunderstoreCombo, callback: (success: boolean, error?: R2Error) => void) {
        try {
            if (!fs.existsSync(path.join(cacheDirectory, combo.getMod().getFullName()))) {
                fs.mkdirSync(path.join(cacheDirectory, combo.getMod().getFullName()), {
                    recursive: true
                });
            }
            fs.writeFileSync(path.join(
                cacheDirectory,
                combo.getMod().getFullName(),
                combo.getVersion().getVersionNumber().toString() + '.zip'
            ), response);
            ZipExtract.extractAndDelete(
                path.join(cacheDirectory, combo.getMod().getFullName()),
                combo.getVersion().getVersionNumber().toString() + '.zip',
                combo.getVersion().getVersionNumber().toString(),
                callback
            );
        } catch(e) {
            callback(false, new FileWriteError(
                'File write error',
                `Failed to write downloaded zip of ${combo.getMod().getFullName()} to profile directory of ${Profile.getActiveProfile().getPathOfProfile()}. \nReason: ${e.message}`,
                'Try running r2modman as an administrator'
            ));
        }
    }

    public isVersionAlreadyDownloaded(combo: ThunderstoreCombo): boolean  {
        try {
            fs.readdirSync(path.join(cacheDirectory, combo.getMod().getFullName(), combo.getVersion().getVersionNumber().toString()));
            return true;
        } catch(e) {
            return false;
        }
    }

}<|MERGE_RESOLUTION|>--- conflicted
+++ resolved
@@ -88,14 +88,7 @@
         return builder;
     }
 
-<<<<<<< HEAD
-    public async downloadLatestOfAll(mods: ManifestV2[], allMods: ThunderstoreMod[],
-                                      callback: (progress: number, modName: string, status: number, err: R2Error | null) => void,
-                                      completedCallback: (modList: ThunderstoreCombo[]) => void) {
-
-=======
-    public static getLatestOfAllToUpdate(mods: ManifestV2[], allMods: ThunderstoreMod[]): ThunderstoreCombo[] {
->>>>>>> 03e01166
+    public getLatestOfAllToUpdate(mods: ManifestV2[], allMods: ThunderstoreMod[]): ThunderstoreCombo[] {
         const dependencies: ThunderstoreCombo[] = [];
         mods.forEach(value => {
             const tsMod = ModBridge.getThunderstoreModFromMod(value, allMods);
@@ -118,7 +111,7 @@
         });
     }
 
-    public static downloadLatestOfAll(mods: ManifestV2[], allMods: ThunderstoreMod[],
+    public downloadLatestOfAll(mods: ManifestV2[], allMods: ThunderstoreMod[],
                                       callback: (progress: number, modName: string, status: number, err: R2Error | null) => void,
                                       completedCallback: (modList: ThunderstoreCombo[]) => void) {
 
