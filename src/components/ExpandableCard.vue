--- conflicted
+++ resolved
@@ -1,12 +1,7 @@
 <template>
     <div class="border-at-bottom">
-<<<<<<< HEAD
-        <div class='card is-shadowless'>
+        <div class='card is-shadowless' :class="{'disabled-card': !enabled}">
             <div @click='toggleVisibility()' class='cursor-pointer'>
-=======
-        <div class='card is-shadowless' :class="{'disabled-card': !enabled}">
-            <a @click='toggleVisibility()'>
->>>>>>> 01d7bdb9
                 <header class='card-header is-shadowless' :id='id'>
                     <div class='card-header-icon mod-logo' v-if="image !== ''">
                         <figure class='image is-48x48 image-parent'>
