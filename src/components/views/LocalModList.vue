--- conflicted
+++ resolved
@@ -269,17 +269,8 @@
         private cardExpanded: boolean = false;
         private funkyMode: boolean = false;
 
-<<<<<<< HEAD
-        private activeTab: LocalModTabs = LocalModTabs.INSTALLED;
-
-        private updatedSettings() {
-            this.cardExpanded = this.settings.getContext().global.expandedCards;
-            this.darkTheme = this.settings.getContext().global.darkTheme;
-            this.funkyMode = this.settings.getContext().global.funkyModeEnabled;
-        }
-
-=======
->>>>>>> af686d24
+    private activeTab: LocalModTabs = LocalModTabs.INSTALLED;
+
         get modifiableModList(): ManifestV2[] {
             return ModListSort.sortLocalModList(this.$store.state.localModList, this.sortDirection,
                 this.sortDisabledPosition, this.sortOrder);
@@ -349,7 +340,7 @@
             if (this.searchQuery.trim() === '') {
                 this.searchableModList = [...(this.modifiableModList || [])];
             }
-<<<<<<< HEAD
+            const searchKeys = SearchUtils.makeKeys(this.searchQuery);
             this.searchableModList = this.modifiableModList
                 .filter((mod: ManifestV2) => {
                     switch (this.activeTab) {
@@ -364,20 +355,13 @@
                     }
                 })
                 .filter((x: ManifestV2) => {
-                    return x.getName().toLowerCase().indexOf(this.searchQuery.toLowerCase()) >= 0
-                        || x.getDescription().toLowerCase().indexOf(this.searchQuery.toLowerCase()) >= 0;
+                    return SearchUtils.isSearched(searchKeys, x.getName(), x.getDescription());
                 });
         }
 
         @Watch('activeTab')
         activeTabUpdated() {
             this.filterModList();
-=======
-            const searchKeys = SearchUtils.makeKeys(this.searchQuery);
-            this.searchableModList = this.modifiableModList.filter((x: ManifestV2) => {
-                return SearchUtils.isSearched(searchKeys, x.getName(), x.getDescription());
-            });
->>>>>>> af686d24
         }
 
         getThunderstoreModFromMod(mod: ManifestV2) {
